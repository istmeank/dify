--- conflicted
+++ resolved
@@ -72,11 +72,7 @@
   useEffect(() => {
     if (accessModeResult?.accessMode) {
       updateWebAppAccessMode(accessModeResult.accessMode)
-<<<<<<< HEAD
       if (accessModeResult?.accessMode === AccessMode.PUBLIC) {
-=======
-      if (accessModeResult.accessMode === AccessMode.PUBLIC) {
->>>>>>> 3624f79c
         setIsFetchingAccessToken(true)
         checkOrSetAccessToken(shareCode).finally(() => {
           setIsFetchingAccessToken(false)
