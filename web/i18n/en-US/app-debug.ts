const translation = {
  pageTitle: {
    line1: 'PROMPT',
    line2: 'Engineering',
  },
  orchestrate: 'Orchestrate',
  promptMode: {
    simple: 'Switch to Expert Mode to edit the whole PROMPT',
    advanced: 'Expert Mode',
    switchBack: 'Switch back',
    advancedWarning: {
      title: 'You have switched to Expert Mode, and once you modify the PROMPT, you CANNOT return to the basic mode.',
      description: 'In Expert Mode, you can edit whole PROMPT.',
      learnMore: 'Learn more',
      ok: 'OK',
    },
    operation: {
      addMessage: 'Add Message',
    },
    contextMissing: 'Context component missed, the effectiveness of the prompt may not be good.',
  },
  operation: {
    applyConfig: 'Publish',
    resetConfig: 'Reset',
    debugConfig: 'Debug',
    addFeature: 'Add Feature',
    automatic: 'Generate',
    stopResponding: 'Stop responding',
    agree: 'like',
    disagree: 'dislike',
    cancelAgree: 'Cancel like',
    cancelDisagree: 'Cancel dislike',
    userAction: 'User ',
  },
  notSetAPIKey: {
    title: 'LLM provider key has not been set',
    trailFinished: 'Trail finished',
    description: 'The LLM provider key has not been set, and it needs to be set before debugging.',
    settingBtn: 'Go to settings',
  },
  trailUseGPT4Info: {
    title: 'Does not support gpt-4 now',
    description: 'Use gpt-4, please set API Key.',
  },
  feature: {
    groupChat: {
      title: 'Chat enhance',
      description: 'Add pre-conversation settings for apps can enhance user experience.',
    },
    groupExperience: {
      title: 'Experience enhance',
    },
    conversationOpener: {
      title: 'Conversation Opener',
      description: 'In a chat app, the first sentence that the AI actively speaks to the user is usually used as a welcome.',
    },
    suggestedQuestionsAfterAnswer: {
      title: 'Follow-up',
      description: 'Setting up next questions suggestion can give users a better chat.',
      resDes: '3 suggestions for user next question.',
      tryToAsk: 'Try to ask',
    },
    moreLikeThis: {
      title: 'More like this',
      description: 'Generate multiple texts at once, and then edit and continue to generate',
      generateNumTip: 'Number of each generated times',
      tip: 'Using this feature will incur additional tokens overhead',
    },
    speechToText: {
      title: 'Speech to Text',
      description: 'Voice input can be used in chat.',
      resDes: 'Voice input is enabled',
    },
    textToSpeech: {
      title: 'Text to Speech',
      description: 'Conversation messages can be converted to speech.',
      resDes: 'Text to Audio is enabled',
    },
    citation: {
      title: 'Citations and Attributions',
      description: 'Show source document and attributed section of the generated content.',
      resDes: 'Citations and Attributions is enabled',
    },
    annotation: {
      title: 'Annotation Reply',
      description: 'You can manually add high-quality response to the cache for prioritized matching with similar user questions.',
      resDes: 'Annotation Response is enabled',
      scoreThreshold: {
        title: 'Score Threshold',
        description: 'Used to set the similarity threshold for annotation reply.',
        easyMatch: 'Easy Match',
        accurateMatch: 'Accurate Match',
      },
      matchVariable: {
        title: 'Match Variable',
        choosePlaceholder: 'Choose match variable',
      },
      cacheManagement: 'Annotations',
      cached: 'Annotated',
      remove: 'Remove',
      removeConfirm: 'Delete this annotation ?',
      add: 'Add annotation',
      edit: 'Edit annotation',
    },
    dataSet: {
      title: 'Knowledge',
      noData: 'You can import Knowledge as context',
      words: 'Words',
      textBlocks: 'Text Blocks',
      selectTitle: 'Select reference Knowledge',
      selected: 'Knowledge selected',
      noDataSet: 'No Knowledge found',
      toCreate: 'Go to create',
      notSupportSelectMulti: 'Currently only support one Knowledge',
      queryVariable: {
        title: 'Query variable',
        tip: 'This variable will be used as the query input for context retrieval, obtaining context information related to the input of this variable.',
        choosePlaceholder: 'Choose query variable',
        noVar: 'No variables',
        noVarTip: 'please create a variable under the Variables section',
        unableToQueryDataSet: 'Unable to query the Knowledge',
        unableToQueryDataSetTip: 'Unable to query the Knowledge successfully, please choose a context query variable in the context section.',
        ok: 'OK',
        contextVarNotEmpty: 'context query variable can not be empty',
        deleteContextVarTitle: 'Delete variable “{{varName}}”?',
        deleteContextVarTip: 'This variable has been set as a context query variable, and removing it will impact the normal use of the Knowledge. If you still need to delete it, please reselect it in the context section.',
      },
    },
    tools: {
      title: 'Tools',
      tips: 'Tools provide a standard API call method, taking user input or variables as request parameters for querying external data as context.',
      toolsInUse: '{{count}} tools in use',
      modal: {
        title: 'Tool',
        toolType: {
          title: 'Tool Type',
          placeholder: 'Please select the tool type',
        },
        name: {
          title: 'Name',
          placeholder: 'Please enter the name',
        },
        variableName: {
          title: 'Variable Name',
          placeholder: 'Please enter the variable name',
        },
      },
    },
    conversationHistory: {
      title: 'Conversation History',
      description: 'Set prefix names for conversation roles',
      tip: 'The Conversation History is not enabled, please add <histories> in the prompt above.',
      learnMore: 'Learn more',
      editModal: {
        title: 'Edit Conversation Role Names',
        userPrefix: 'User prefix',
        assistantPrefix: 'Assistant prefix',
      },
    },
    toolbox: {
      title: 'TOOLBOX',
    },
    moderation: {
      title: 'Content moderation',
      description: 'Secure model output by using moderation API or maintaining a sensitive word list.',
      contentEnableLabel: 'Enabled moderate content',
      allEnabled: 'INPUT & OUTPUT',
      inputEnabled: 'INPUT',
      outputEnabled: 'OUTPUT',
      modal: {
        title: 'Content moderation settings',
        provider: {
          title: 'Provider',
          openai: 'OpenAI Moderation',
          openaiTip: {
            prefix: 'OpenAI Moderation requires an OpenAI API key configured in the ',
            suffix: '.',
          },
          keywords: 'Keywords',
        },
        keywords: {
          tip: 'One per line, separated by line breaks. Up to 100 characters per line.',
          placeholder: 'One per line, separated by line breaks',
          line: 'Line',
        },
        content: {
          input: 'Moderate INPUT Content',
          output: 'Moderate OUTPUT Content',
          preset: 'Preset replies',
          placeholder: 'Preset replies content here',
          condition: 'Moderate INPUT and OUTPUT Content enabled at least one',
          fromApi: 'Preset replies are returned by API',
          errorMessage: 'Preset replies cannot be empty',
          supportMarkdown: 'Markdown supported',
        },
        openaiNotConfig: {
          before: 'OpenAI Moderation requires an OpenAI API key configured in the',
          after: '',
        },
      },
    },
    fileUpload: {
      title: 'File Upload',
      description: 'The chat input box allows uploading of images, documents, and other files.',
      supportedTypes: 'Support File Types',
      numberLimit: 'Max uploads',
      modalTitle: 'File Upload Setting',
    },
    imageUpload: {
      title: 'Image Upload',
      description: 'Allow uploading images.',
      supportedTypes: 'Support File Types',
      numberLimit: 'Max uploads',
      modalTitle: 'Image Upload Setting',
    },
    bar: {
      empty: 'Enable feature to enhance web app user experience',
      enableText: 'Features Enabled',
      manage: 'Manage',
    },
    documentUpload: {
      title: 'Document',
      description: 'Enable Document will allows the model to take in documents and answer questions about them.',
    },
    audioUpload: {
      title: 'Audio',
      description: 'Enable Audio will allow the model to process audio files for transcription and analysis.',
    },
  },
  codegen: {
    title: 'Code Generator',
    description: 'The Code Generator uses configured models to generate high-quality code based on your instructions. Please provide clear and detailed instructions.',
    instruction: 'Instructions',
    instructionPlaceholder: 'Enter detailed description of the code you want to generate.',
    noDataLine1: 'Describe your use case on the left,',
    noDataLine2: 'the code preview will show here.',
    generate: 'Generate',
    generatedCodeTitle: 'Generated Code',
    loading: 'Generating code...',
    apply: 'Apply',
    applyChanges: 'Apply Changes',
    resTitle: 'Generated Code',
    overwriteConfirmTitle: 'Overwrite existing code?',
    overwriteConfirmMessage: 'This action will overwrite the existing code. Do you want to continue?',
  },
  generate: {
    title: 'Prompt Generator',
    description: 'The Prompt Generator uses the configured model to optimize prompts for higher quality and better structure. Please write clear and detailed instructions.',
    tryIt: 'Try it',
    instruction: 'Instructions',
    instructionPlaceHolder: 'Write clear and specific instructions.',
    generate: 'Generate',
    resTitle: 'Generated Prompt',
    noDataLine1: 'Describe your use case on the left,',
    noDataLine2: 'the orchestration preview will show here.',
    apply: 'Apply',
    loading: 'Orchestrating the application for you...',
    overwriteTitle: 'Override existing configuration?',
    overwriteMessage: 'Applying this prompt will override existing configuration.',
    template: {
      pythonDebugger: {
        name: 'Python debugger',
        instruction: 'A bot that can generate and debug your code based on your instruction',
      },
      translation: {
        name: 'Translation',
        instruction: 'A translator that can translate multiple languages',
      },
      professionalAnalyst: {
        name: 'Professional analyst',
        instruction: 'Extract insights, identify risk and distill key information from long reports into single memo',
      },
      excelFormulaExpert: {
        name: 'Excel formula expert',
        instruction: 'A chatbot that can help novice users understand, use and create Excel formulas based on user instructions',
      },
      travelPlanning: {
        name: 'Travel planning',
        instruction: 'The Travel Planning Assistant is an intelligent tool designed to help users effortlessly plan their trips',
      },
      SQLSorcerer: {
        name: 'SQL sorcerer',
        instruction: 'Transform everyday language into SQL queries',
      },
      GitGud: {
        name: 'Git gud',
        instruction: 'Generate appropriate Git commands based on user described version control actions',
      },
      meetingTakeaways: {
        name: 'Meeting takeaways',
        instruction: 'Distill meetings into concise summaries including discussion topics, key takeaways, and action items',
      },
      writingsPolisher: {
        name: 'Writing polisher',
        instruction: 'Use advanced copyediting techniques to improve your writings',
      },
    },
  },
  resetConfig: {
    title: 'Confirm reset?',
    message:
      'Reset discards changes, restoring the last published configuration.',
  },
  errorMessage: {
    nameOfKeyRequired: 'name of the key: {{key}} required',
    valueOfVarRequired: '{{key}} value can not be empty',
    queryRequired: 'Request text is required.',
    waitForResponse:
      'Please wait for the response to the previous message to complete.',
    waitForBatchResponse:
      'Please wait for the response to the batch task to complete.',
    notSelectModel: 'Please choose a model',
    waitForImgUpload: 'Please wait for the image to upload',
    waitForFileUpload: 'Please wait for the file/files to upload',
  },
  warningMessage: {
    timeoutExceeded: 'Results are not displayed due to timeout. Please refer to the logs to gather complete results.',
  },
  chatSubTitle: 'Instructions',
  completionSubTitle: 'Prefix Prompt',
  promptTip:
    'Prompts guide AI responses with instructions and constraints. Insert variables like {{input}}. This prompt won\'t be visible to users.',
  formattingChangedTitle: 'Formatting changed',
  formattingChangedText:
    'Modifying the formatting will reset the debug area, are you sure?',
  variableTitle: 'Variables',
  variableTip:
    'Users fill variables in a form, automatically replacing variables in the prompt.',
  notSetVar: 'Variables allow users to introduce prompt words or opening remarks when filling out forms. You can try entering "{{input}}" in the prompt words.',
  autoAddVar: 'Undefined variables referenced in pre-prompt, are you want to add them in user input form?',
  variableTable: {
    key: 'Variable Key',
    name: 'User Input Field Name',
    optional: 'Optional',
    type: 'Input Type',
    action: 'Actions',
    typeString: 'String',
    typeSelect: 'Select',
  },
  varKeyError: {
    canNoBeEmpty: '{{key}} is required',
    tooLong: '{{key}} is too length. Can not be longer then 30 characters',
    notValid: '{{key}} is invalid. Can only contain letters, numbers, and underscores',
    notStartWithNumber: '{{key}} can not start with a number',
    keyAlreadyExists: '{{key}} already exists',
  },
  otherError: {
    promptNoBeEmpty: 'Prompt can not be empty',
    historyNoBeEmpty: 'Conversation history must be set in the prompt',
    queryNoBeEmpty: 'Query must be set in the prompt',
  },
  variableConfig: {
    'addModalTitle': 'Add Input Field',
    'editModalTitle': 'Edit Input Field',
    'description': 'Setting for variable {{varName}}',
    'fieldType': 'Field Type',
    'string': 'Short Text',
    'text-input': 'Short Text',
    'paragraph': 'Paragraph',
    'select': 'Select',
    'number': 'Number',
    'single-file': 'Single File',
    'multi-files': 'File List',
    'notSet': 'Not set, try typing {{input}} in the prefix prompt',
    'stringTitle': 'Form text box options',
    'maxLength': 'Max Length',
    'options': 'Options',
    'addOption': 'Add option',
    'apiBasedVar': 'API-based Variable',
    'varName': 'Variable Name',
    'labelName': 'Label Name',
    'displayName': 'Display Name',
    'inputPlaceholder': 'Please input',
    'content': 'Content',
    'required': 'Required',
    'placeholder': 'Placeholder',
    'placeholderPlaceholder': 'Enter text to display when the field is empty',
    'defaultValue': 'Default Value',
    'defaultValuePlaceholder': 'Enter default value to pre-populate the field',
    'unit': 'Unit',
    'unitPlaceholder': 'Display units after numbers, e.g. tokens',
    'tooltips': 'Tooltips',
    'tooltipsPlaceholder': 'Enter helpful text shown when hovering over the label',
    'showAllSettings': 'Show All Settings',
    'checkbox': 'Checkbox',
    'startSelectedOption': 'Start selected option',
    'noDefaultSelected': 'Don\'t select',
    'hide': 'Hide',
    'file': {
      supportFileTypes: 'Support File Types',
      image: {
        name: 'Image',
      },
      audio: {
        name: 'Audio',
      },
      document: {
        name: 'Document',
      },
      video: {
        name: 'Video',
      },
      custom: {
        name: 'Other file types',
        description: 'Specify other file types.',
        createPlaceholder: '+ File extension, e.g .doc',
      },
    },
    'uploadFileTypes': 'Upload File Types',
    'uploadMethod': 'Upload Method',
    'localUpload': 'Local Upload',
    'both': 'Both',
    'maxNumberOfUploads': 'Max number of uploads',
    'maxNumberTip': 'Document < {{docLimit}}, image < {{imgLimit}}, audio < {{audioLimit}}, video < {{videoLimit}}',
    'errorMsg': {
      labelNameRequired: 'Label name is required',
      varNameCanBeRepeat: 'Variable name can not be repeated',
      atLeastOneOption: 'At least one option is required',
      optionRepeat: 'Has repeat options',
    },
<<<<<<< HEAD
    'startChecked': 'Start checked',
=======
    'defaultValue': 'Default value',
    'noDefaultValue': 'No default value',
    'selectDefaultValue': 'Select default value',
>>>>>>> 15757110
  },
  vision: {
    name: 'Vision',
    description: 'Enable Vision will allows the model to take in images and answer questions about them. ',
    onlySupportVisionModelTip: 'Only supports vision models',
    settings: 'Settings',
    visionSettings: {
      title: 'Vision Settings',
      resolution: 'Resolution',
      resolutionTooltip: `low res will allow model receive a low-res 512 x 512 version of the image, and represent the image with a budget of 65 tokens. This allows the API to return faster responses and consume fewer input tokens for use cases that do not require high detail.
      \n
      high res will first allows the model to see the low res image and then creates detailed crops of input images as 512px squares based on the input image size. Each of the detailed crops uses twice the token budget for a total of 129 tokens.`,
      high: 'High',
      low: 'Low',
      uploadMethod: 'Upload Method',
      both: 'Both',
      localUpload: 'Local Upload',
      url: 'URL',
      uploadLimit: 'Upload Limit',
    },
  },
  voice: {
    name: 'Voice',
    defaultDisplay: 'Default Voice',
    description: 'Text to speech voice Settings',
    settings: 'Settings',
    voiceSettings: {
      title: 'Voice Settings',
      language: 'Language',
      resolutionTooltip: 'Text-to-speech voice support language。',
      voice: 'Voice',
      autoPlay: 'Auto Play',
      autoPlayEnabled: 'On',
      autoPlayDisabled: 'Off',
    },
  },
  openingStatement: {
    title: 'Conversation Opener',
    add: 'Add',
    writeOpener: 'Edit opener',
    placeholder: 'Write your opener message here, you can use variables, try type {{variable}}.',
    openingQuestion: 'Opening Questions',
    openingQuestionPlaceholder: 'You can use variables, try typing {{variable}}.',
    noDataPlaceHolder:
      'Starting the conversation with the user can help AI establish a closer connection with them in conversational applications.',
    varTip: 'You can use variables, try type {{variable}}',
    tooShort: 'At least 20 words of initial prompt are required to generate an opening remarks for the conversation.',
    notIncludeKey: 'The initial prompt does not include the variable: {{key}}. Please add it to the initial prompt.',
  },
  modelConfig: {
    model: 'Model',
    setTone: 'Set tone of responses',
    title: 'Model and Parameters',
    modeType: {
      chat: 'Chat',
      completion: 'Complete',
    },
  },
  inputs: {
    title: 'Debug & Preview',
    noPrompt: 'Try write some prompt in pre-prompt input',
    userInputField: 'User Input Field',
    noVar: 'Fill in the value of the variable, which will be automatically replaced in the prompt word every time a new session is started.',
    chatVarTip:
      'Fill in the value of the variable, which will be automatically replaced in the prompt word every time a new session is started',
    completionVarTip:
      'Fill in the value of the variable, which will be automatically replaced in the prompt words every time a question is submitted.',
    previewTitle: 'Prompt preview',
    queryTitle: 'Query content',
    queryPlaceholder: 'Please enter the request text.',
    run: 'RUN',
  },
  result: 'Output Text',
  noResult: 'Output will be displayed here.',
  datasetConfig: {
    settingTitle: 'Retrieval settings',
    knowledgeTip: 'Click the “+” button to add knowledge',
    retrieveOneWay: {
      title: 'N-to-1 retrieval',
      description: 'Based on user intent and Knowledge descriptions, the Agent autonomously selects the best Knowledge for querying. Best for applications with distinct, limited Knowledge.',
    },
    retrieveMultiWay: {
      title: 'Multi-path retrieval',
      description: 'Based on user intent, queries across all Knowledge, retrieves relevant text from multi-sources, and selects the best results matching the user query after reranking.',
    },
    embeddingModelRequired: 'A configured Embedding Model is required',
    rerankModelRequired: 'A configured Rerank Model is required',
    params: 'Params',
    top_k: 'Top K',
    top_kTip: 'Used to filter chunks that are most similar to user questions. The system will also dynamically adjust the value of Top K, according to max_tokens of the selected model.',
    score_threshold: 'Score Threshold',
    score_thresholdTip: 'Used to set the similarity threshold for chunks filtering.',
    retrieveChangeTip: 'Modifying the index mode and retrieval mode may affect applications associated with this Knowledge.',
  },
  debugAsSingleModel: 'Debug as Single Model',
  debugAsMultipleModel: 'Debug as Multiple Models',
  duplicateModel: 'Duplicate',
  publishAs: 'Publish as',
  assistantType: {
    name: 'Assistant Type',
    chatAssistant: {
      name: 'Basic Assistant',
      description: 'Build a chat-based assistant using a Large Language Model',
    },
    agentAssistant: {
      name: 'Agent Assistant',
      description: 'Build an intelligent Agent which can autonomously choose tools to complete the tasks',
    },
  },
  agent: {
    agentMode: 'Agent Mode',
    agentModeDes: 'Set the type of inference mode for the agent',
    agentModeType: {
      ReACT: 'ReAct',
      functionCall: 'Function Calling',
    },
    setting: {
      name: 'Agent Settings',
      description: 'Agent Assistant settings allow setting agent mode and advanced features like built-in prompts, only available in Agent type.',
      maximumIterations: {
        name: 'Maximum Iterations',
        description: 'Limit the number of iterations an agent assistant can execute',
      },
    },
    buildInPrompt: 'Build-In Prompt',
    firstPrompt: 'First Prompt',
    nextIteration: 'Next Iteration',
    promptPlaceholder: 'Write your prompt here',
    tools: {
      name: 'Tools',
      description: 'Using tools can extend the capabilities of LLM, such as searching the internet or performing scientific calculations',
      enabled: 'Enabled',
    },
  },
}

export default translation<|MERGE_RESOLUTION|>--- conflicted
+++ resolved
@@ -418,13 +418,9 @@
       atLeastOneOption: 'At least one option is required',
       optionRepeat: 'Has repeat options',
     },
-<<<<<<< HEAD
     'startChecked': 'Start checked',
-=======
-    'defaultValue': 'Default value',
     'noDefaultValue': 'No default value',
     'selectDefaultValue': 'Select default value',
->>>>>>> 15757110
   },
   vision: {
     name: 'Vision',
