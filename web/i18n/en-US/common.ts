const translation = {
  api: {
    success: 'Success',
    actionSuccess: 'Action succeeded',
    saved: 'Saved',
    create: 'Created',
    remove: 'Removed',
  },
  operation: {
    create: 'Create',
    confirm: 'Confirm',
    cancel: 'Cancel',
    clear: 'Clear',
    save: 'Save',
    saveAndEnable: 'Save & Enable',
    edit: 'Edit',
    add: 'Add',
    added: 'Added',
    refresh: 'Restart',
    reset: 'Reset',
    search: 'Search',
    change: 'Change',
    remove: 'Remove',
    send: 'Send',
    copy: 'Copy',
    copied: 'Copied',
    lineBreak: 'Line break',
    sure: 'I\'m sure',
    download: 'Download',
<<<<<<< HEAD
    downloadSuccess: 'Download Completed.',
    downloadFailed: 'Download failed. Please try again later.',
=======
    viewDetails: 'View Details',
>>>>>>> 55405c1a
    delete: 'Delete',
    deleteApp: 'Delete App',
    settings: 'Settings',
    setup: 'Setup',
    getForFree: 'Get for free',
    reload: 'Reload',
    ok: 'OK',
    log: 'Log',
    learnMore: 'Learn More',
    params: 'Params',
    duplicate: 'Duplicate',
    rename: 'Rename',
    audioSourceUnavailable: 'AudioSource is unavailable',
    close: 'Close',
    copyImage: 'Copy Image',
    imageCopied: 'Image copied',
    zoomOut: 'Zoom Out',
    zoomIn: 'Zoom In',
    openInNewTab: 'Open in new tab',
    in: 'in',
    saveAndRegenerate: 'Save & Regenerate Child Chunks',
    view: 'View',
    viewMore: 'VIEW MORE',
    regenerate: 'Regenerate',
    submit: 'Submit',
    skip: 'Skip',
  },
  errorMsg: {
    fieldRequired: '{{field}} is required',
    urlError: 'url should start with http:// or https://',
  },
  placeholder: {
    input: 'Please enter',
    select: 'Please select',
  },
  voice: {
    language: {
      zhHans: 'Chinese',
      zhHant: 'Traditional Chinese',
      enUS: 'English',
      deDE: 'German',
      frFR: 'French',
      esES: 'Spanish',
      itIT: 'Italian',
      thTH: 'Thai',
      idID: 'Indonesian',
      jaJP: 'Japanese',
      koKR: 'Korean',
      ptBR: 'Portuguese',
      ruRU: 'Russian',
      ukUA: 'Ukrainian',
      viVN: 'Vietnamese',
      plPL: 'Polish',
      roRO: 'Romanian',
      hiIN: 'Hindi',
      trTR: 'Türkçe',
      faIR: 'Farsi',
    },
  },
  unit: {
    char: 'chars',
  },
  actionMsg: {
    noModification: 'No modifications at the moment.',
    modifiedSuccessfully: 'Modified successfully',
    modifiedUnsuccessfully: 'Modified unsuccessfully',
    copySuccessfully: 'Copied successfully',
    paySucceeded: 'Payment succeeded',
    payCancelled: 'Payment cancelled',
    generatedSuccessfully: 'Generated successfully',
    generatedUnsuccessfully: 'Generated unsuccessfully',
  },
  model: {
    params: {
      temperature: 'Temperature',
      temperatureTip:
        'Controls randomness: Lowering results in less random completions. As the temperature approaches zero, the model will become deterministic and repetitive.',
      top_p: 'Top P',
      top_pTip:
        'Controls diversity via nucleus sampling: 0.5 means half of all likelihood-weighted options are considered.',
      presence_penalty: 'Presence penalty',
      presence_penaltyTip:
        'How much to penalize new tokens based on whether they appear in the text so far.\nIncreases the model\'s likelihood to talk about new topics.',
      frequency_penalty: 'Frequency penalty',
      frequency_penaltyTip:
        'How much to penalize new tokens based on their existing frequency in the text so far.\nDecreases the model\'s likelihood to repeat the same line verbatim.',
      max_tokens: 'Max token',
      max_tokensTip:
        'Used to limit the maximum length of the reply, in tokens. \nLarger values may limit the space left for prompt words, chat logs, and Knowledge. \nIt is recommended to set it below two-thirds\ngpt-4-1106-preview, gpt-4-vision-preview max token (input 128k output 4k)',
      maxTokenSettingTip: 'Your max token setting is high, potentially limiting space for prompts, queries, and data. Consider setting it below 2/3.',
      setToCurrentModelMaxTokenTip: 'Max token is updated to the 80% maximum token of the current model {{maxToken}}.',
      stop_sequences: 'Stop sequences',
      stop_sequencesTip: 'Up to four sequences where the API will stop generating further tokens. The returned text will not contain the stop sequence.',
      stop_sequencesPlaceholder: 'Enter sequence and press Tab',
    },
    tone: {
      Creative: 'Creative',
      Balanced: 'Balanced',
      Precise: 'Precise',
      Custom: 'Custom',
    },
    addMoreModel: 'Go to settings to add more models',
    settingsLink: 'Model Provider Settings',
    capabilities: 'MultiModal Capabilities',
  },
  menus: {
    status: 'beta',
    explore: 'Explore',
    apps: 'Studio',
    plugins: 'Plugins',
    exploreMarketplace: 'Explore Marketplace',
    pluginsTips: 'Integrate third-party plugins or create ChatGPT-compatible AI-Plugins.',
    datasets: 'Knowledge',
    datasetsTips: 'COMING SOON: Import your own text data or write data in real-time via Webhook for LLM context enhancement.',
    newApp: 'New App',
    newDataset: 'Create Knowledge',
    tools: 'Tools',
  },
  userProfile: {
    settings: 'Settings',
    emailSupport: 'Email Support',
    workspace: 'Workspace',
    createWorkspace: 'Create Workspace',
    helpCenter: 'Docs',
    support: 'Support',
    compliance: 'Compliance',
    communityFeedback: 'Feedback',
    roadmap: 'Roadmap',
    github: 'GitHub',
    community: 'Community',
    about: 'About',
    logout: 'Log out',
  },
  compliance: {
    soc2Type1: 'SOC 2 Type I Report',
    soc2Type2: 'SOC 2 Type II Report',
    iso27001: 'ISO 27001:2022 Certification',
    gdpr: 'GDPR DPA',
    sandboxUpgradeTooltip: 'Only available with a Professional or Team plan.',
    professionalUpgradeTooltip: 'Only available with a Team plan or above.',
  },
  settings: {
    accountGroup: 'GENERAL',
    workplaceGroup: 'WORKSPACE',
    generalGroup: 'GENERAL',
    account: 'My account',
    members: 'Members',
    billing: 'Billing',
    integrations: 'Integrations',
    language: 'Language',
    provider: 'Model Provider',
    dataSource: 'Data Source',
    plugin: 'Plugins',
    apiBasedExtension: 'API Extension',
  },
  account: {
    account: 'Account',
    myAccount: 'My Account',
    studio: 'Dify Studio',
    avatar: 'Avatar',
    name: 'Name',
    email: 'Email',
    password: 'Password',
    passwordTip: 'You can set a permanent password if you don’t want to use temporary login codes',
    setPassword: 'Set a password',
    resetPassword: 'Reset password',
    currentPassword: 'Current password',
    newPassword: 'New password',
    confirmPassword: 'Confirm password',
    notEqual: 'Two passwords are different.',
    langGeniusAccount: 'Dify account',
    langGeniusAccountTip: 'Your Dify account and associated user data.',
    editName: 'Edit Name',
    showAppLength: 'Show {{length}} apps',
    delete: 'Delete Account',
    deleteTip: 'Please note, once confirmed, as the Owner of any Workspaces, your workspaces will be scheduled in a queue for permanent deletion, and all your user data will be queued for permanent deletion.',
    deletePrivacyLinkTip: 'For more information about how we handle your data, please see our ',
    deletePrivacyLink: 'Privacy Policy.',
    deleteSuccessTip: 'Your account needs time to finish deleting. We\'ll email you when it\'s all done.',
    deleteLabel: 'To confirm, please type in your email below',
    deletePlaceholder: 'Please enter your email',
    sendVerificationButton: 'Send Verification Code',
    verificationLabel: 'Verification Code',
    verificationPlaceholder: 'Paste the 6-digit code',
    permanentlyDeleteButton: 'Permanently Delete Account',
    feedbackTitle: 'Feedback',
    feedbackLabel: 'Tell us why you deleted your account?',
    feedbackPlaceholder: 'Optional',
  },
  members: {
    team: 'Team',
    invite: 'Add',
    name: 'NAME',
    lastActive: 'LAST ACTIVE',
    role: 'ROLES',
    pending: 'Pending...',
    owner: 'Owner',
    admin: 'Admin',
    adminTip: 'Can build apps & manage team settings',
    normal: 'Normal',
    normalTip: 'Only can use apps, can not build apps',
    builder: 'Builder',
    builderTip: 'Can build & edit own apps',
    editor: 'Editor',
    editorTip: 'Can build & edit apps',
    datasetOperator: 'Knowledge Admin',
    datasetOperatorTip: 'Only can manage the knowledge base',
    inviteTeamMember: 'Add team member',
    inviteTeamMemberTip: 'They can access your team data directly after signing in.',
    emailNotSetup: 'Email server is not set up, so invitation emails cannot be sent. Please notify users of the invitation link that will be issued after invitation instead.',
    email: 'Email',
    emailInvalid: 'Invalid Email Format',
    emailPlaceholder: 'Please input emails',
    sendInvite: 'Send Invite',
    invitedAsRole: 'Invited as {{role}} user',
    invitationSent: 'Invitation sent',
    invitationSentTip: 'Invitation sent, and they can sign in to Dify to access your team data.',
    invitationLink: 'Invitation Link',
    failedInvitationEmails: 'Below users were not invited successfully',
    ok: 'OK',
    removeFromTeam: 'Remove from team',
    removeFromTeamTip: 'Will remove team access',
    setAdmin: 'Set as administrator',
    setMember: 'Set to ordinary member',
    setBuilder: 'Set as builder',
    setEditor: 'Set as editor',
    disInvite: 'Cancel the invitation',
    deleteMember: 'Delete Member',
    you: '(You)',
  },
  integrations: {
    connected: 'Connected',
    google: 'Google',
    googleAccount: 'Login with Google account',
    github: 'GitHub',
    githubAccount: 'Login with GitHub account',
    connect: 'Connect',
  },
  language: {
    displayLanguage: 'Display Language',
    timezone: 'Time Zone',
  },
  provider: {
    apiKey: 'API Key',
    enterYourKey: 'Enter your API key here',
    invalidKey: 'Invalid OpenAI API key',
    validatedError: 'Validation failed: ',
    validating: 'Validating key...',
    saveFailed: 'Save api key failed',
    apiKeyExceedBill: 'This API KEY has no quota available, please read',
    addKey: 'Add Key',
    comingSoon: 'Coming Soon',
    editKey: 'Edit',
    invalidApiKey: 'Invalid API key',
    azure: {
      apiBase: 'API Base',
      apiBasePlaceholder: 'The API Base URL of your Azure OpenAI Endpoint.',
      apiKey: 'API Key',
      apiKeyPlaceholder: 'Enter your API key here',
      helpTip: 'Learn Azure OpenAI Service',
    },
    openaiHosted: {
      openaiHosted: 'Hosted OpenAI',
      onTrial: 'ON TRIAL',
      exhausted: 'QUOTA EXHAUSTED',
      desc: 'The OpenAI hosting service provided by Dify allows you to use models such as GPT-3.5. Before your trial quota is used up, you need to set up other model providers.',
      callTimes: 'Call times',
      usedUp: 'Trial quota used up. Add own Model Provider.',
      useYourModel: 'Currently using own Model Provider.',
      close: 'Close',
    },
    anthropicHosted: {
      anthropicHosted: 'Anthropic Claude',
      onTrial: 'ON TRIAL',
      exhausted: 'QUOTA EXHAUSTED',
      desc: 'Powerful model, which excels at a wide range of tasks from sophisticated dialogue and creative content generation to detailed instruction.',
      callTimes: 'Call times',
      usedUp: 'Trial quota used up. Add own Model Provider.',
      useYourModel: 'Currently using own Model Provider.',
      close: 'Close',
      trialQuotaTip: 'Your Anthropic trial quota will expire on 2025/03/17 and will no longer be available thereafter. Please make use of it in time.',
    },
    anthropic: {
      using: 'The embedding capability is using',
      enableTip: 'To enable the Anthropic model, you need to bind to OpenAI or Azure OpenAI Service first.',
      notEnabled: 'Not enabled',
      keyFrom: 'Get your API key from Anthropic',
    },
    encrypted: {
      front: 'Your API KEY will be encrypted and stored using',
      back: ' technology.',
    },
  },
  modelProvider: {
    notConfigured: 'The system model has not yet been fully configured',
    systemModelSettings: 'System Model Settings',
    systemModelSettingsLink: 'Why is it necessary to set up a system model?',
    selectModel: 'Select your model',
    setupModelFirst: 'Please set up your model first',
    systemReasoningModel: {
      key: 'System Reasoning Model',
      tip: 'Set the default inference model to be used for creating applications, as well as features such as dialogue name generation and next question suggestion will also use the default inference model.',
    },
    embeddingModel: {
      key: 'Embedding Model',
      tip: 'Set the default model for document embedding processing of the Knowledge, both retrieval and import of the Knowledge use this Embedding model for vectorization processing. Switching will cause the vector dimension between the imported Knowledge and the question to be inconsistent, resulting in retrieval failure. To avoid retrieval failure, please do not switch this model at will.',
      required: 'Embedding Model is required',
    },
    speechToTextModel: {
      key: 'Speech-to-Text Model',
      tip: 'Set the default model for speech-to-text input in conversation.',
    },
    ttsModel: {
      key: 'Text-to-Speech Model',
      tip: 'Set the default model for text-to-speech input in conversation.',
    },
    rerankModel: {
      key: 'Rerank Model',
      tip: 'Rerank model will reorder the candidate document list based on the semantic match with  user query, improving the results of semantic ranking',
    },
    apiKey: 'API-KEY',
    quota: 'Quota',
    searchModel: 'Search model',
    noModelFound: 'No model found for {{model}}',
    models: 'Models',
    showMoreModelProvider: 'Show more model provider',
    selector: {
      tip: 'This model has been removed. Please add a model or select another model.',
      emptyTip: 'No available models',
      emptySetting: 'Please go to settings to configure',
      rerankTip: 'Please set up the Rerank model',
    },
    card: {
      quota: 'QUOTA',
      onTrial: 'On Trial',
      paid: 'Paid',
      quotaExhausted: 'Quota exhausted',
      callTimes: 'Call times',
      tokens: 'Tokens',
      buyQuota: 'Buy Quota',
      priorityUse: 'Priority use',
      removeKey: 'Remove API Key',
      tip: 'Priority will be given to the paid quota. The Trial quota will be used after the paid quota is exhausted.',
    },
    item: {
      deleteDesc: '{{modelName}} are being used as system reasoning models. Some functions will not be available after removal. Please confirm.',
      freeQuota: 'FREE QUOTA',
    },
    addApiKey: 'Add your API key',
    invalidApiKey: 'Invalid API key',
    encrypted: {
      front: 'Your API KEY will be encrypted and stored using',
      back: ' technology.',
    },
    freeQuota: {
      howToEarn: 'How to earn',
    },
    addMoreModelProvider: 'ADD MORE MODEL PROVIDER',
    addModel: 'Add Model',
    modelsNum: '{{num}} Models',
    showModels: 'Show Models',
    showModelsNum: 'Show {{num}} Models',
    collapse: 'Collapse',
    config: 'Config',
    modelAndParameters: 'Model and Parameters',
    model: 'Model',
    featureSupported: '{{feature}} supported',
    callTimes: 'Call times',
    credits: 'Message Credits',
    buyQuota: 'Buy Quota',
    getFreeTokens: 'Get free Tokens',
    priorityUsing: 'Prioritize using',
    deprecated: 'Deprecated',
    confirmDelete: 'Confirm deletion?',
    quotaTip: 'Remaining available free tokens',
    loadPresets: 'Load Presets',
    parameters: 'PARAMETERS',
    loadBalancing: 'Load balancing',
    loadBalancingDescription: 'Reduce pressure with multiple sets of credentials.',
    loadBalancingHeadline: 'Load Balancing',
    configLoadBalancing: 'Config Load Balancing',
    modelHasBeenDeprecated: 'This model has been deprecated',
    providerManaged: 'Provider managed',
    providerManagedDescription: 'Use the single set of credentials provided by the model provider.',
    defaultConfig: 'Default Config',
    apiKeyStatusNormal: 'APIKey status is normal',
    apiKeyRateLimit: 'Rate limit was reached, available after {{seconds}}s',
    addConfig: 'Add Config',
    editConfig: 'Edit Config',
    loadBalancingLeastKeyWarning: 'To enable load balancing at least 2 keys must be enabled.',
    loadBalancingInfo: 'By default, load balancing uses the Round-robin strategy. If rate limiting is triggered, a 1-minute cooldown period will be applied.',
    upgradeForLoadBalancing: 'Upgrade your plan to enable Load Balancing.',
    toBeConfigured: 'To be configured',
    configureTip: 'Set up api-key or add model to use',
    installProvider: 'Install model providers',
    discoverMore: 'Discover more in ',
    emptyProviderTitle: 'Model provider not set up',
    emptyProviderTip: 'Please install a model provider first.',
  },
  dataSource: {
    add: 'Add a data source',
    connect: 'Connect',
    configure: 'Configure',
    notion: {
      title: 'Notion',
      description: 'Using Notion as a data source for the Knowledge.',
      connectedWorkspace: 'Connected workspace',
      addWorkspace: 'Add workspace',
      connected: 'Connected',
      disconnected: 'Disconnected',
      changeAuthorizedPages: 'Change authorized pages',
      pagesAuthorized: 'Pages authorized',
      sync: 'Sync',
      remove: 'Remove',
      selector: {
        pageSelected: 'Pages Selected',
        searchPages: 'Search pages...',
        noSearchResult: 'No search results',
        addPages: 'Add pages',
        preview: 'PREVIEW',
      },
    },
    website: {
      title: 'Website',
      description: 'Import content from websites using web crawler.',
      with: 'With',
      configuredCrawlers: 'Configured crawlers',
      active: 'Active',
      inactive: 'Inactive',
    },
  },
  plugin: {
    serpapi: {
      apiKey: 'API Key',
      apiKeyPlaceholder: 'Enter your API key',
      keyFrom: 'Get your SerpAPI key from SerpAPI Account Page',
    },
  },
  apiBasedExtension: {
    title: 'API extensions provide centralized API management, simplifying configuration for easy use across Dify\'s applications.',
    link: 'Learn how to develop your own API Extension.',
    linkUrl: 'https://docs.dify.ai/features/extension/api_based_extension',
    add: 'Add API Extension',
    selector: {
      title: 'API Extension',
      placeholder: 'Please select API extension',
      manage: 'Manage API Extension',
    },
    modal: {
      title: 'Add API Extension',
      editTitle: 'Edit API Extension',
      name: {
        title: 'Name',
        placeholder: 'Please enter the name',
      },
      apiEndpoint: {
        title: 'API Endpoint',
        placeholder: 'Please enter the API endpoint',
      },
      apiKey: {
        title: 'API-key',
        placeholder: 'Please enter the API-key',
        lengthError: 'API-key length cannot be less than 5 characters',
      },
    },
    type: 'Type',
  },
  about: {
    changeLog: 'Changelog',
    updateNow: 'Update now',
    nowAvailable: 'Dify {{version}} is now available.',
    latestAvailable: 'Dify {{version}} is the latest version available.',
  },
  appMenus: {
    overview: 'Monitoring',
    promptEng: 'Orchestrate',
    apiAccess: 'API Access',
    logAndAnn: 'Logs & Annotations',
    logs: 'Logs',
  },
  environment: {
    testing: 'TESTING',
    development: 'DEVELOPMENT',
  },
  appModes: {
    completionApp: 'Text Generator',
    chatApp: 'Chat App',
  },
  datasetMenus: {
    documents: 'Documents',
    hitTesting: 'Retrieval Testing',
    settings: 'Settings',
    emptyTip: 'This Knowledge has not been integrated within any application. Please refer to the document for guidance.',
    viewDoc: 'View documentation',
    relatedApp: 'linked apps',
    noRelatedApp: 'No linked apps',
  },
  voiceInput: {
    speaking: 'Speak now...',
    converting: 'Converting to text...',
    notAllow: 'microphone not authorized',
  },
  modelName: {
    'gpt-3.5-turbo': 'GPT-3.5-Turbo',
    'gpt-3.5-turbo-16k': 'GPT-3.5-Turbo-16K',
    'gpt-4': 'GPT-4',
    'gpt-4-32k': 'GPT-4-32K',
    'text-davinci-003': 'Text-Davinci-003',
    'text-embedding-ada-002': 'Text-Embedding-Ada-002',
    'whisper-1': 'Whisper-1',
    'claude-instant-1': 'Claude-Instant',
    'claude-2': 'Claude-2',
  },
  chat: {
    renameConversation: 'Rename Conversation',
    conversationName: 'Conversation name',
    conversationNamePlaceholder: 'Please input conversation name',
    conversationNameCanNotEmpty: 'Conversation name required',
    citation: {
      title: 'CITATIONS',
      linkToDataset: 'Link to Knowledge',
      characters: 'Characters:',
      hitCount: 'Retrieval count:',
      vectorHash: 'Vector hash:',
      hitScore: 'Retrieval Score:',
    },
    inputPlaceholder: 'Talk to Bot',
    thinking: 'Thinking...',
    thought: 'Thought',
  },
  promptEditor: {
    placeholder: 'Write your prompt word here, enter \'{\' to insert a variable, enter \'/\' to insert a prompt content block',
    context: {
      item: {
        title: 'Context',
        desc: 'Insert context template',
      },
      modal: {
        title: '{{num}} Knowledge in Context',
        add: 'Add Context ',
        footer: 'You can manage contexts in the Context section below.',
      },
    },
    history: {
      item: {
        title: 'Conversation History',
        desc: 'Insert historical message template',
      },
      modal: {
        title: 'EXAMPLE',
        user: 'Hello',
        assistant: 'Hello! How can I assist you today?',
        edit: 'Edit Conversation Role Names',
      },
    },
    variable: {
      item: {
        title: 'Variables & External Tools',
        desc: 'Insert Variables & External Tools',
      },
      outputToolDisabledItem: {
        title: 'Variables',
        desc: 'Insert Variables',
      },
      modal: {
        add: 'New variable',
        addTool: 'New tool',
      },
    },
    query: {
      item: {
        title: 'Query',
        desc: 'Insert user query template',
      },
    },
    existed: 'Already exists in the prompt',
  },
  imageUploader: {
    uploadFromComputer: 'Upload from Computer',
    uploadFromComputerReadError: 'Image reading failed, please try again.',
    uploadFromComputerUploadError: 'Image upload failed, please upload again.',
    uploadFromComputerLimit: 'Upload images cannot exceed {{size}} MB',
    pasteImageLink: 'Paste image link',
    pasteImageLinkInputPlaceholder: 'Paste image link here',
    pasteImageLinkInvalid: 'Invalid image link',
    imageUpload: 'Image Upload',
  },
  fileUploader: {
    uploadFromComputer: 'Local upload',
    pasteFileLink: 'Paste file link',
    pasteFileLinkInputPlaceholder: 'Enter URL...',
    uploadFromComputerReadError: 'File reading failed, please try again.',
    uploadFromComputerUploadError: 'File upload failed, please upload again.',
    uploadFromComputerLimit: 'Upload {{type}} cannot exceed {{size}}',
    pasteFileLinkInvalid: 'Invalid file link',
    fileExtensionNotSupport: 'File extension not supported',
  },
  tag: {
    placeholder: 'All Tags',
    addNew: 'Add new tag',
    noTag: 'No tags',
    noTagYet: 'No tags yet',
    addTag: 'Add tags',
    editTag: 'Edit tags',
    manageTags: 'Manage Tags',
    selectorPlaceholder: 'Type to search or create',
    create: 'Create',
    delete: 'Delete tag',
    deleteTip: 'The tag is being used, delete it?',
    created: 'Tag created successfully',
    failed: 'Tag creation failed',
  },
  license: {
    expiring: 'Expiring in one day',
    expiring_plural: 'Expiring in {{count}} days',
  },
  pagination: {
    perPage: 'Items per page',
  },
}

export default translation<|MERGE_RESOLUTION|>--- conflicted
+++ resolved
@@ -27,12 +27,9 @@
     lineBreak: 'Line break',
     sure: 'I\'m sure',
     download: 'Download',
-<<<<<<< HEAD
     downloadSuccess: 'Download Completed.',
     downloadFailed: 'Download failed. Please try again later.',
-=======
     viewDetails: 'View Details',
->>>>>>> 55405c1a
     delete: 'Delete',
     deleteApp: 'Delete App',
     settings: 'Settings',
