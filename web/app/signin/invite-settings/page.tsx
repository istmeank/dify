'use client'
import { useTranslation } from 'react-i18next'
import { useDocLink } from '@/context/i18n'
import { useCallback, useState } from 'react'
import Link from 'next/link'
import { useContext } from 'use-context-selector'
import { useRouter, useSearchParams } from 'next/navigation'
import useSWR from 'swr'
import { RiAccountCircleLine } from '@remixicon/react'
import Input from '@/app/components/base/input'
import { SimpleSelect } from '@/app/components/base/select'
import Button from '@/app/components/base/button'
import { timezones } from '@/utils/timezone'
import { LanguagesSupported, languages } from '@/i18n-config/language'
import I18n from '@/context/i18n'
import { activateMember, invitationCheck } from '@/service/common'
import Loading from '@/app/components/base/loading'
import Toast from '@/app/components/base/toast'
import { noop } from 'lodash-es'
import { useGlobalPublicStore } from '@/context/global-public-context'

export default function InviteSettingsPage() {
  const { t } = useTranslation()
  const systemFeatures = useGlobalPublicStore(s => s.systemFeatures)
  const docLink = useDocLink()
  const router = useRouter()
  const searchParams = useSearchParams()
  const token = decodeURIComponent(searchParams.get('invite_token') as string)
  const { setLocaleOnClient } = useContext(I18n)
  const [name, setName] = useState('')
  const [language, setLanguage] = useState(LanguagesSupported[0])
  const [timezone, setTimezone] = useState(Intl.DateTimeFormat().resolvedOptions().timeZone || 'America/Los_Angeles')

  const checkParams = {
    url: '/activate/check',
    params: {
      token,
    },
  }
  const { data: checkRes, mutate: recheck } = useSWR(checkParams, invitationCheck, {
    revalidateOnFocus: false,
  })

  const handleActivate = useCallback(async () => {
    try {
      if (!name) {
        Toast.notify({ type: 'error', message: t('login.enterYourName') })
        return
      }
      const res = await activateMember({
        url: '/activate',
        body: {
          token,
          name,
          interface_language: language,
          timezone,
        },
      })
      if (res.result === 'success') {
        localStorage.setItem('console_token', res.data.access_token)
        localStorage.setItem('refresh_token', res.data.refresh_token)
        await setLocaleOnClient(language, false)
        router.replace('/apps')
      }
    }
    catch {
      recheck()
    }
  }, [language, name, recheck, setLocaleOnClient, timezone, token, router, t])

  if (!checkRes)
    return <Loading />
  if (!checkRes.is_valid) {
    return <div className="flex flex-col md:w-[400px]">
      <div className="mx-auto w-full">
        <div className="mb-3 flex h-14 w-14 items-center justify-center rounded-2xl border border-components-panel-border-subtle text-2xl font-bold shadow-lg">🤷‍♂️</div>
        <h2 className="title-4xl-semi-bold text-text-primary">{t('login.invalid')}</h2>
      </div>
      <div className="mx-auto mt-6 w-full">
        <Button variant='primary' className='w-full !text-sm'>
          <a href="https://dify.ai">{t('login.explore')}</a>
        </Button>
      </div>
    </div>
  }

  return <div className='flex flex-col gap-3'>
    <div className='inline-flex h-14 w-14 items-center justify-center rounded-2xl border border-components-panel-border-subtle bg-background-default-dodge shadow-lg'>
      <RiAccountCircleLine className='h-6 w-6 text-2xl text-text-accent-light-mode-only' />
    </div>
    <div className='pb-4 pt-2'>
      <h2 className='title-4xl-semi-bold text-text-primary'>{t('login.setYourAccount')}</h2>
    </div>
    <form onSubmit={noop}>
      <div className='mb-5'>
        <label htmlFor="name" className="system-md-semibold my-2 text-text-secondary">
          {t('login.name')}
        </label>
        <div className="mt-1">
          <Input
            id="name"
            type="text"
            value={name}
            onChange={e => setName(e.target.value)}
            placeholder={t('login.namePlaceholder') || ''}
            onKeyDown={(e) => {
              if (e.key === 'Enter') {
                e.preventDefault()
                e.stopPropagation()
                handleActivate()
              }
            }}
          />
        </div>
      </div>
      <div className='mb-5'>
        <label htmlFor="name" className="system-md-semibold my-2 text-text-secondary">
          {t('login.interfaceLanguage')}
        </label>
        <div className="mt-1">
          <SimpleSelect
            defaultValue={LanguagesSupported[0]}
            items={languages.filter(item => item.supported)}
            onSelect={(item) => {
              setLanguage(item.value as string)
            }}
          />
        </div>
      </div>
      {/* timezone */}
      <div className='mb-5'>
        <label htmlFor="timezone" className="system-md-semibold text-text-secondary">
          {t('login.timezone')}
        </label>
        <div className="mt-1">
          <SimpleSelect
            defaultValue={timezone}
            items={timezones}
            onSelect={(item) => {
              setTimezone(item.value as string)
            }}
          />
        </div>
      </div>
      <div>
        <Button
          variant='primary'
          className='w-full'
          onClick={handleActivate}
        >
          {`${t('login.join')} ${checkRes?.data?.workspace_name}`}
        </Button>
      </div>
    </form>
<<<<<<< HEAD
    {!systemFeatures.branding.enabled && <div className="system-xs-regular mt-2 block w-full">
=======
    <div className="system-xs-regular mt-2 block w-full text-text-tertiary">
>>>>>>> f7c38576
      {t('login.license.tip')}
      &nbsp;
      <Link
        className='system-xs-medium text-text-accent-secondary'
        target='_blank' rel='noopener noreferrer'
        href={docLink('/policies/open-source')}
      >{t('login.license.link')}</Link>
    </div>}
  </div>
}<|MERGE_RESOLUTION|>--- conflicted
+++ resolved
@@ -152,11 +152,7 @@
         </Button>
       </div>
     </form>
-<<<<<<< HEAD
-    {!systemFeatures.branding.enabled && <div className="system-xs-regular mt-2 block w-full">
-=======
-    <div className="system-xs-regular mt-2 block w-full text-text-tertiary">
->>>>>>> f7c38576
+    {!systemFeatures.branding.enabled && <div className="system-xs-regular mt-2 block w-full text-text-tertiary">
       {t('login.license.tip')}
       &nbsp;
       <Link
