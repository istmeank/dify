--- conflicted
+++ resolved
@@ -3,13 +3,6 @@
 import React, { useMemo, useState } from 'react'
 import { useTranslation } from 'react-i18next'
 import Link from 'next/link'
-import {
-<<<<<<< HEAD
-  RiArrowRightUpLine,
-=======
-  RiArrowLeftLine,
->>>>>>> 0e793a66
-} from '@remixicon/react'
 import {
   PortalToFollowElem,
   PortalToFollowElemContent,
@@ -18,14 +11,7 @@
 import ToolTrigger from '@/app/components/plugins/plugin-detail-panel/tool-selector/tool-trigger'
 import ToolItem from '@/app/components/plugins/plugin-detail-panel/tool-selector/tool-item'
 import ToolPicker from '@/app/components/workflow/block-selector/tool-picker'
-<<<<<<< HEAD
-=======
 import ToolForm from '@/app/components/workflow/nodes/tool/components/tool-form'
-import Button from '@/app/components/base/button'
-import Indicator from '@/app/components/header/indicator'
-import ToolCredentialForm from '@/app/components/plugins/plugin-detail-panel/tool-selector/tool-credentials-form'
-import Toast from '@/app/components/base/toast'
->>>>>>> 0e793a66
 import Textarea from '@/app/components/base/textarea'
 import Divider from '@/app/components/base/divider'
 import TabSlider from '@/app/components/base/tab-slider-plain'
@@ -280,7 +266,6 @@
           )}
         </PortalToFollowElemTrigger>
         <PortalToFollowElemContent>
-<<<<<<< HEAD
           <div className={cn('relative max-h-[642px] min-h-20 w-[361px] rounded-xl border-[0.5px] border-components-panel-border bg-components-panel-bg-blur pb-4 shadow-lg backdrop-blur-sm', 'overflow-y-auto pb-2')}>
             <>
               <div className='system-xl-semibold px-4 pb-1 pt-3.5 text-text-primary'>{t(`plugin.detailPanel.toolSelector.${isEdit ? 'toolSetting' : 'title'}`)}</div>
@@ -289,7 +274,6 @@
                 <div className='flex flex-col gap-1'>
                   <div className='system-sm-semibold flex h-6 items-center text-text-secondary'>{t('plugin.detailPanel.toolSelector.toolLabel')}</div>
                   <ToolPicker
-                    panelClassName='w-[328px]'
                     placement='bottom'
                     offset={offset}
                     trigger={
@@ -304,8 +288,10 @@
                     disabled={false}
                     supportAddCustomTool
                     onSelect={handleSelectTool}
+                    onSelectMultiple={handleSelectMultipleTool}
                     scope={scope}
                     selectedTools={selectedTools}
+                    canChooseMCPTool={canChooseMCPTool}
                   />
                 </div>
                 <div className='flex flex-col gap-1'>
@@ -323,43 +309,14 @@
               {currentProvider && currentProvider.type === CollectionType.builtIn && currentProvider.allow_delete && (
                 <>
                   <Divider className='my-1 w-full' />
-                  <div className='px-4 py-2'>
-                    <PluginAuthInAgent
+                    <div className='px-4 py-2'>
+                      <PluginAuthInAgent
                       pluginPayload={{
                         provider: currentProvider.name,
                         category: AuthCategory.tool,
                       }}
                       credentialId={value?.credential_id}
                       onAuthorizationItemClick={handleAuthorizationItemClick}
-=======
-          <div className={cn('relative max-h-[642px] min-h-20 w-[361px] rounded-xl border-[0.5px] border-components-panel-border bg-components-panel-bg-blur pb-4 shadow-lg backdrop-blur-sm', !isShowSettingAuth && 'overflow-y-auto pb-2')}>
-            {!isShowSettingAuth && (
-              <>
-                <div className='system-xl-semibold px-4 pb-1 pt-3.5 text-text-primary'>{t(`plugin.detailPanel.toolSelector.${isEdit ? 'toolSetting' : 'title'}`)}</div>
-                {/* base form */}
-                <div className='flex flex-col gap-3 px-4 py-2'>
-                  <div className='flex flex-col gap-1'>
-                    <div className='system-sm-semibold flex h-6 items-center text-text-secondary'>{t('plugin.detailPanel.toolSelector.toolLabel')}</div>
-                    <ToolPicker
-                      placement='bottom'
-                      offset={offset}
-                      trigger={
-                        <ToolTrigger
-                          open={panelShowState || isShowChooseTool}
-                          value={value}
-                          provider={currentProvider}
-                        />
-                      }
-                      isShow={panelShowState || isShowChooseTool}
-                      onShowChange={trigger ? onPanelShowStateChange as any : setIsShowChooseTool}
-                      disabled={false}
-                      supportAddCustomTool
-                      onSelect={handleSelectTool}
-                      onSelectMultiple={handleSelectMultipleTool}
-                      scope={scope}
-                      selectedTools={selectedTools}
-                      canChooseMCPTool={canChooseMCPTool}
->>>>>>> 0e793a66
                     />
                   </div>
                 </>
@@ -405,71 +362,18 @@
                         <div className='system-xs-regular text-text-tertiary'>{t('plugin.detailPanel.toolSelector.paramsTip1')}</div>
                         <div className='system-xs-regular text-text-tertiary'>{t('plugin.detailPanel.toolSelector.paramsTip2')}</div>
                       </div>
-<<<<<<< HEAD
                     </div>
                   )}
                   {/* user settings form */}
                   {(currType === 'settings' || userSettingsOnly) && (
                     <div className='px-4 py-2'>
-                      <Form
+                      <ToolForm
+                        inPanel
+                        readOnly={false}
+                        nodeId={nodeId}
+                        schema={settingsFormSchemas as any}
                         value={getPlainValue(value?.settings || {})}
                         onChange={handleSettingsFormChange}
-                        formSchemas={settingsFormSchemas as any}
-                        isEditMode={true}
-                        showOnVariableMap={{}}
-                        validating={false}
-                        inputClassName='bg-components-input-bg-normal hover:bg-components-input-bg-hover'
-                        fieldMoreInfo={item => item.url
-                          ? (<a
-                            href={item.url}
-                            target='_blank' rel='noopener noreferrer'
-                            className='inline-flex items-center text-xs text-text-accent'
-                          >
-                            {t('tools.howToGet')}
-                            <RiArrowRightUpLine className='ml-1 h-3 w-3' />
-                          </a>)
-                          : null}
-=======
-                    )}
-                    {/* user settings only */}
-                    {userSettingsOnly && (
-                      <div className='p-4 pb-1'>
-                        <div className='system-sm-semibold-uppercase text-text-primary'>{t('plugin.detailPanel.toolSelector.settings')}</div>
-                      </div>
-                    )}
-                    {/* reasoning config only */}
-                    {nodeId && reasoningConfigOnly && (
-                      <div className='mb-1 p-4 pb-1'>
-                        <div className='system-sm-semibold-uppercase text-text-primary'>{t('plugin.detailPanel.toolSelector.params')}</div>
-                        <div className='pb-1'>
-                          <div className='system-xs-regular text-text-tertiary'>{t('plugin.detailPanel.toolSelector.paramsTip1')}</div>
-                          <div className='system-xs-regular text-text-tertiary'>{t('plugin.detailPanel.toolSelector.paramsTip2')}</div>
-                        </div>
-                      </div>
-                    )}
-                    {/* user settings form */}
-                    {(currType === 'settings' || userSettingsOnly) && (
-                      <div className='px-4 py-2'>
-                        <ToolForm
-                          inPanel
-                          readOnly={false}
-                          nodeId={nodeId}
-                          schema={settingsFormSchemas as any}
-                          value={getPlainValue(value?.settings || {})}
-                          onChange={handleSettingsFormChange}
-                        />
-                      </div>
-                    )}
-                    {/* reasoning config form */}
-                    {nodeId && (currType === 'params' || reasoningConfigOnly) && (
-                      <ReasoningConfigForm
-                        value={value?.parameters || {}}
-                        onChange={handleParamsFormChange}
-                        schemas={paramsFormSchemas as any}
-                        nodeOutputVars={nodeOutputVars}
-                        availableNodes={availableNodes}
-                        nodeId={nodeId}
->>>>>>> 0e793a66
                       />
                     </div>
                   )}
