--- conflicted
+++ resolved
@@ -19,6 +19,7 @@
 import { LanguagesSupported } from '@/i18n/language'
 import { useProviderContext } from '@/context/provider-context'
 import { Plan } from '@/app/components/billing/type'
+import WorkplaceSelector from './workplace-selector'
 
 export type IAppSelector = {
   isMobile: boolean
@@ -100,13 +101,10 @@
                       </div>
                     </div>
                   </Menu.Item>
-<<<<<<< HEAD
-=======
                   <div className='px-1 py-1'>
                     <div className='mt-2 px-3 text-xs font-medium text-text-tertiary'>{t('common.userProfile.workspace')}</div>
                     <WorkplaceSelector />
                   </div>
->>>>>>> 70dd69d5
                   <div className="px-1 py-1">
                     <Menu.Item>
                       <Link
