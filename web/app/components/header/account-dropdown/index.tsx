--- conflicted
+++ resolved
@@ -2,11 +2,6 @@
 import { useTranslation } from 'react-i18next'
 import { Fragment, useState } from 'react'
 import { useRouter } from 'next/navigation'
-<<<<<<< HEAD
-import { useContext } from 'use-context-selector'
-=======
-import { useContextSelector } from 'use-context-selector'
->>>>>>> 8ac3a223
 import {
   RiAccountCircleLine,
   RiArrowRightUpLine,
@@ -33,11 +28,6 @@
 import { useAppContext } from '@/context/app-context'
 import { useProviderContext } from '@/context/provider-context'
 import { useModalContext } from '@/context/modal-context'
-<<<<<<< HEAD
-import { LanguagesSupported } from '@/i18n/language'
-=======
-import { LicenseStatus } from '@/types/feature'
->>>>>>> 8ac3a223
 import { IS_CLOUD_EDITION } from '@/config'
 import cn from '@/utils/classnames'
 import { useGlobalPublicStore } from '@/context/global-public-context'
@@ -134,67 +124,14 @@
                       </div>
                     </MenuItem>
                   </div>
-<<<<<<< HEAD
                   {!systemFeatures.branding.enabled && <>
                     <div className='p-1'>
                       <MenuItem>
                         <Link
                           className={cn(itemClassName, 'group justify-between',
-=======
-                  <div className='p-1'>
-                    <MenuItem>
-                      <Link
-                        className={cn(itemClassName, 'group justify-between',
-                          'data-[active]:bg-state-base-hover',
-                        )}
-                        href={`https://docs.dify.ai/${docLanguage}/introduction`}
-                        target='_blank' rel='noopener noreferrer'>
-                        <RiBookOpenLine className='size-4 shrink-0 text-text-tertiary' />
-                        <div className='system-md-regular grow px-1 text-text-secondary'>{t('common.userProfile.helpCenter')}</div>
-                        <RiArrowRightUpLine className='size-[14px] shrink-0 text-text-tertiary' />
-                      </Link>
-                    </MenuItem>
-                    <Support />
-                    {IS_CLOUD_EDITION && isCurrentWorkspaceOwner && <Compliance />}
-                  </div>
-                  <div className='p-1'>
-                    <MenuItem>
-                      <Link
-                        className={cn(itemClassName, 'group justify-between',
-                          'data-[active]:bg-state-base-hover',
-                        )}
-                        href='https://roadmap.dify.ai'
-                        target='_blank' rel='noopener noreferrer'>
-                        <RiMap2Line className='size-4 shrink-0 text-text-tertiary' />
-                        <div className='system-md-regular grow px-1 text-text-secondary'>{t('common.userProfile.roadmap')}</div>
-                        <RiArrowRightUpLine className='size-[14px] shrink-0 text-text-tertiary' />
-                      </Link>
-                    </MenuItem>
-                    {systemFeatures.license.status === LicenseStatus.NONE && <MenuItem>
-                      <Link
-                        className={cn(itemClassName, 'group justify-between',
-                          'data-[active]:bg-state-base-hover',
-                        )}
-                        href='https://github.com/langgenius/dify'
-                        target='_blank' rel='noopener noreferrer'>
-                        <RiGithubLine className='size-4 shrink-0 text-text-tertiary' />
-                        <div className='system-md-regular grow px-1 text-text-secondary'>{t('common.userProfile.github')}</div>
-                        <div className='flex items-center gap-0.5 rounded-[5px] border border-divider-deep bg-components-badge-bg-dimm px-[5px] py-[3px]'>
-                          <RiStarLine className='size-3 shrink-0 text-text-tertiary' />
-                          <GithubStar className='system-2xs-medium-uppercase text-text-tertiary' />
-                        </div>
-                      </Link>
-                    </MenuItem>}
-                    {
-                      document?.body?.getAttribute('data-public-site-about') !== 'hide' && (
-                        <MenuItem>
-                          <div className={cn(itemClassName, 'justify-between',
->>>>>>> 8ac3a223
                             'data-[active]:bg-state-base-hover',
                           )}
-                          href={
-                            locale !== LanguagesSupported[1] ? 'https://docs.dify.ai/' : `https://docs.dify.ai/v/${locale.toLowerCase()}/`
-                          }
+                          href={`https://docs.dify.ai/${docLanguage}/introduction`}
                           target='_blank' rel='noopener noreferrer'>
                           <RiBookOpenLine className='size-4 shrink-0 text-text-tertiary' />
                           <div className='system-md-regular grow px-1 text-text-secondary'>{t('common.userProfile.helpCenter')}</div>
