import type { HTMLProps, PropsWithChildren } from 'react'
import { RiArrowRightUpLine } from '@remixicon/react'
import classNames from '@/utils/classnames'

export type SuggestedActionProps = PropsWithChildren<HTMLProps<HTMLAnchorElement> & {
  icon?: React.ReactNode
  link?: string
  disabled?: boolean
}>

<<<<<<< HEAD
const SuggestedAction = ({ icon, link, disabled, children, className, onClick, ...props }: SuggestedActionProps) => {
  const handleClick = (e: React.MouseEvent<HTMLAnchorElement>) => {
    if (disabled)
      return
    onClick?.(e)
  }
  return (
    <a
      href={disabled ? undefined : link}
      target='_blank'
      rel='noreferrer'
      className={classNames(
        'flex justify-start items-center gap-2 py-2 px-2.5 bg-background-section-burn rounded-lg transition-colors [&:not(:first-child)]:mt-1',
        disabled ? 'shadow-xs opacity-30 cursor-not-allowed' : 'text-text-secondary hover:bg-state-accent-hover hover:text-text-accent cursor-pointer',
        className,
      )}
      onClick={handleClick}
      {...props}
    >
      <div className='relative h-4 w-4'>{icon}</div>
      <div className='system-sm-medium shrink grow basis-0'>{children}</div>
      <RiArrowRightUpLine className='h-3.5 w-3.5' />
    </a>
  )
}
=======
const SuggestedAction = ({ icon, link, disabled, children, className, ...props }: SuggestedActionProps) => (
  <a
    href={disabled ? undefined : link}
    target='_blank'
    rel='noreferrer'
    className={classNames(
      'flex justify-start items-center gap-2 py-2 px-2.5 bg-background-section-burn rounded-lg text-text-secondary transition-colors [&:not(:first-child)]:mt-1',
      disabled ? 'shadow-xs opacity-30 cursor-not-allowed' : 'hover:bg-state-accent-hover hover:text-text-accent cursor-pointer',
      className,
    )}
    {...props}
  >
    <div className='relative h-4 w-4'>{icon}</div>
    <div className='system-sm-medium shrink grow basis-0'>{children}</div>
    <RiArrowRightUpLine className='h-3.5 w-3.5' />
  </a>
)
>>>>>>> 499392c6

export default SuggestedAction<|MERGE_RESOLUTION|>--- conflicted
+++ resolved
@@ -8,7 +8,6 @@
   disabled?: boolean
 }>
 
-<<<<<<< HEAD
 const SuggestedAction = ({ icon, link, disabled, children, className, onClick, ...props }: SuggestedActionProps) => {
   const handleClick = (e: React.MouseEvent<HTMLAnchorElement>) => {
     if (disabled)
@@ -21,7 +20,7 @@
       target='_blank'
       rel='noreferrer'
       className={classNames(
-        'flex justify-start items-center gap-2 py-2 px-2.5 bg-background-section-burn rounded-lg transition-colors [&:not(:first-child)]:mt-1',
+        'flex justify-start items-center gap-2 py-2 px-2.5 bg-background-section-burn rounded-lg text-text-secondary transition-colors [&:not(:first-child)]:mt-1',
         disabled ? 'shadow-xs opacity-30 cursor-not-allowed' : 'text-text-secondary hover:bg-state-accent-hover hover:text-text-accent cursor-pointer',
         className,
       )}
@@ -34,24 +33,5 @@
     </a>
   )
 }
-=======
-const SuggestedAction = ({ icon, link, disabled, children, className, ...props }: SuggestedActionProps) => (
-  <a
-    href={disabled ? undefined : link}
-    target='_blank'
-    rel='noreferrer'
-    className={classNames(
-      'flex justify-start items-center gap-2 py-2 px-2.5 bg-background-section-burn rounded-lg text-text-secondary transition-colors [&:not(:first-child)]:mt-1',
-      disabled ? 'shadow-xs opacity-30 cursor-not-allowed' : 'hover:bg-state-accent-hover hover:text-text-accent cursor-pointer',
-      className,
-    )}
-    {...props}
-  >
-    <div className='relative h-4 w-4'>{icon}</div>
-    <div className='system-sm-medium shrink grow basis-0'>{children}</div>
-    <RiArrowRightUpLine className='h-3.5 w-3.5' />
-  </a>
-)
->>>>>>> 499392c6
 
 export default SuggestedAction