--- conflicted
+++ resolved
@@ -114,7 +114,6 @@
         {/* Show Pagination only if the total is more than the limit */}
         {(total && total > APP_PAGE_LIMIT)
           ? <Pagination
-<<<<<<< HEAD
             className="flex items-center w-full h-10 text-sm select-none mt-8"
             currentPage={currPage}
             edgePageCount={2}
@@ -144,14 +143,6 @@
               <ArrowRightIcon className="ml-3 h-3 w-3" />
             </Pagination.NextButton>
           </Pagination>
-=======
-            current={currPage}
-            onChange={setCurrPage}
-            total={total}
-            limit={limit}
-            onLimitChange={setLimit}
-          />
->>>>>>> 86291c13
           : null}
       </div>
     </div>
