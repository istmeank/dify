import type { FC } from 'react'
<<<<<<< HEAD
import { memo, useEffect, useRef } from 'react'
import { useNodes } from 'reactflow'
import type { VersionHistoryPanelProps } from '@/app/components/workflow/panel/version-history-panel'
import VersionHistoryPanel from '@/app/components/workflow/panel/version-history-panel'
import type { CommonNodeType } from '../types'
=======
import { useShallow } from 'zustand/react/shallow'
import { memo, useCallback, useEffect, useRef } from 'react'
import { useStore as useReactflow } from 'reactflow'
>>>>>>> 68f41bba
import { Panel as NodePanel } from '../nodes'
import { useStore } from '../store'
import EnvPanel from './env-panel'
import cn from '@/utils/classnames'

export type PanelProps = {
  components?: {
    left?: React.ReactNode
    right?: React.ReactNode
  }
  versionHistoryPanelProps?: VersionHistoryPanelProps
}

/**
 * Reference MDN standard implementation：https://developer.mozilla.org/zh-CN/docs/Web/API/ResizeObserverEntry/borderBoxSize
 */
const getEntryWidth = (entry: ResizeObserverEntry, element: HTMLElement): number => {
  if (entry.borderBoxSize?.length > 0)
    return entry.borderBoxSize[0].inlineSize

  if (entry.contentRect.width > 0)
    return entry.contentRect.width

  return element.getBoundingClientRect().width
}

const useResizeObserver = (
  callback: (width: number) => void,
  dependencies: React.DependencyList = [],
) => {
  const elementRef = useRef<HTMLDivElement>(null)

  const stableCallback = useCallback(callback, [callback])

  useEffect(() => {
    const element = elementRef.current
    if (!element) return

    const resizeObserver = new ResizeObserver((entries) => {
      for (const entry of entries) {
        const width = getEntryWidth(entry, element)
        stableCallback(width)
      }
    })

    resizeObserver.observe(element)

    const initialWidth = element.getBoundingClientRect().width
    stableCallback(initialWidth)

    return () => {
      resizeObserver.disconnect()
    }
  }, [stableCallback, ...dependencies])
  return elementRef
}

const Panel: FC<PanelProps> = ({
  components,
  versionHistoryPanelProps,
}) => {
  const selectedNode = useReactflow(useShallow((s) => {
    const nodes = s.getNodes()
    const currentNode = nodes.find(node => node.data.selected)

    if (currentNode) {
      return {
        id: currentNode.id,
        type: currentNode.type,
        data: currentNode.data,
      }
    }
  }))
  const showEnvPanel = useStore(s => s.showEnvPanel)
  const isRestoring = useStore(s => s.isRestoring)
  const showWorkflowVersionHistoryPanel = useStore(s => s.showWorkflowVersionHistoryPanel)

  const setRightPanelWidth = useStore(s => s.setRightPanelWidth)
  const setOtherPanelWidth = useStore(s => s.setOtherPanelWidth)

  const rightPanelRef = useResizeObserver(
    setRightPanelWidth,
    [setRightPanelWidth, selectedNode, showEnvPanel, showWorkflowVersionHistoryPanel],
  )

  const otherPanelRef = useResizeObserver(
    setOtherPanelWidth,
    [setOtherPanelWidth, showEnvPanel, showWorkflowVersionHistoryPanel],
  )

  return (
    <div
      ref={rightPanelRef}
      tabIndex={-1}
      className={cn('absolute bottom-1 right-0 top-14 z-10 flex outline-none')}
      key={`${isRestoring}`}
    >
      {components?.left}
      {!!selectedNode && <NodePanel {...selectedNode} />}
      <div
        className="relative"
        ref={otherPanelRef}
      >
<<<<<<< HEAD
        {
          components?.right
        }
        {
          showWorkflowVersionHistoryPanel && (
            <VersionHistoryPanel {...versionHistoryPanelProps} />
          )
        }
        {
          showEnvPanel && (
            <EnvPanel />
          )
        }
=======
        {components?.right}
        {showEnvPanel && <EnvPanel />}
>>>>>>> 68f41bba
      </div>
    </div>
  )
}

export default memo(Panel)<|MERGE_RESOLUTION|>--- conflicted
+++ resolved
@@ -1,15 +1,9 @@
 import type { FC } from 'react'
-<<<<<<< HEAD
-import { memo, useEffect, useRef } from 'react'
-import { useNodes } from 'reactflow'
+import { memo, useCallback, useEffect, useRef } from 'react'
 import type { VersionHistoryPanelProps } from '@/app/components/workflow/panel/version-history-panel'
 import VersionHistoryPanel from '@/app/components/workflow/panel/version-history-panel'
-import type { CommonNodeType } from '../types'
-=======
 import { useShallow } from 'zustand/react/shallow'
-import { memo, useCallback, useEffect, useRef } from 'react'
 import { useStore as useReactflow } from 'reactflow'
->>>>>>> 68f41bba
 import { Panel as NodePanel } from '../nodes'
 import { useStore } from '../store'
 import EnvPanel from './env-panel'
@@ -113,7 +107,6 @@
         className="relative"
         ref={otherPanelRef}
       >
-<<<<<<< HEAD
         {
           components?.right
         }
@@ -127,10 +120,6 @@
             <EnvPanel />
           )
         }
-=======
-        {components?.right}
-        {showEnvPanel && <EnvPanel />}
->>>>>>> 68f41bba
       </div>
     </div>
   )
