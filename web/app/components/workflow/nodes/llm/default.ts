// import { RETRIEVAL_OUTPUT_STRUCT } from '../../constants'
import { BlockEnum, EditionType } from '../../types'
import { type NodeDefault, type PromptItem, PromptRole } from '../../types'
import type { LLMNodeType } from './types'
import { genNodeMetaData } from '@/app/components/workflow/utils'

const RETRIEVAL_OUTPUT_STRUCT = `{
  "content": "",
  "title": "",
  "url": "",
  "icon": "",
  "metadata": {
    "dataset_id": "",
    "dataset_name": "",
    "document_id": [],
    "document_name": "",
    "document_data_source_type": "",
    "segment_id": "",
    "segment_position": "",
    "segment_word_count": "",
    "segment_hit_count": "",
    "segment_index_node_hash": "",
    "score": ""
  }
}`

const i18nPrefix = 'workflow.errorMsg'

const metaData = genNodeMetaData({
  sort: 1,
  type: BlockEnum.LLM,
})
const nodeDefault: NodeDefault<LLMNodeType> = {
  metaData,
  defaultValue: {
    model: {
      provider: '',
      name: '',
      mode: 'chat',
      completion_params: {
        temperature: 0.7,
      },
    },
    prompt_template: [{
      role: PromptRole.system,
      text: '',
    }],
    context: {
      enabled: false,
      variable_selector: [],
    },
    vision: {
      enabled: false,
    },
  },
<<<<<<< HEAD
=======
  defaultRunInputData: {
    '#context#': [RETRIEVAL_OUTPUT_STRUCT],
    '#files#': [],
  },
  getAvailablePrevNodes(isChatMode: boolean) {
    const nodes = isChatMode
      ? ALL_CHAT_AVAILABLE_BLOCKS
      : ALL_COMPLETION_AVAILABLE_BLOCKS.filter(type => type !== BlockEnum.End)
    return nodes
  },
  getAvailableNextNodes(isChatMode: boolean) {
    const nodes = isChatMode ? ALL_CHAT_AVAILABLE_BLOCKS : ALL_COMPLETION_AVAILABLE_BLOCKS
    return nodes
  },
>>>>>>> ad9eebd0
  checkValid(payload: LLMNodeType, t: any) {
    let errorMessages = ''
    if (!errorMessages && !payload.model.provider)
      errorMessages = t(`${i18nPrefix}.fieldRequired`, { field: t(`${i18nPrefix}.fields.model`) })

    if (!errorMessages && !payload.memory) {
      const isChatModel = payload.model.mode === 'chat'
      const isPromptEmpty = isChatModel
        ? !(payload.prompt_template as PromptItem[]).some((t) => {
          if (t.edition_type === EditionType.jinja2)
            return t.jinja2_text !== ''

          return t.text !== ''
        })
        : ((payload.prompt_template as PromptItem).edition_type === EditionType.jinja2 ? (payload.prompt_template as PromptItem).jinja2_text === '' : (payload.prompt_template as PromptItem).text === '')
      if (isPromptEmpty)
        errorMessages = t(`${i18nPrefix}.fieldRequired`, { field: t('workflow.nodes.llm.prompt') })
    }

    if (!errorMessages && !!payload.memory) {
      const isChatModel = payload.model.mode === 'chat'
      // payload.memory.query_prompt_template not pass is default: {{#sys.query#}}
      if (isChatModel && !!payload.memory.query_prompt_template && !payload.memory.query_prompt_template.includes('{{#sys.query#}}'))
        errorMessages = t('workflow.nodes.llm.sysQueryInUser')
    }

    if (!errorMessages) {
      const isChatModel = payload.model.mode === 'chat'
      const isShowVars = (() => {
        if (isChatModel)
          return (payload.prompt_template as PromptItem[]).some(item => item.edition_type === EditionType.jinja2)
        return (payload.prompt_template as PromptItem).edition_type === EditionType.jinja2
      })()
      if (isShowVars && payload.prompt_config?.jinja2_variables) {
        payload.prompt_config?.jinja2_variables.forEach((i) => {
          if (!errorMessages && !i.variable)
            errorMessages = t(`${i18nPrefix}.fieldRequired`, { field: t(`${i18nPrefix}.fields.variable`) })
          if (!errorMessages && !i.value_selector.length)
            errorMessages = t(`${i18nPrefix}.fieldRequired`, { field: t(`${i18nPrefix}.fields.variableValue`) })
        })
      }
    }
    if (!errorMessages && payload.vision?.enabled && !payload.vision.configs?.variable_selector?.length)
      errorMessages = t(`${i18nPrefix}.fieldRequired`, { field: t(`${i18nPrefix}.fields.visionVariable`) })
    return {
      isValid: !errorMessages,
      errorMessage: errorMessages,
    }
  },
}

export default nodeDefault<|MERGE_RESOLUTION|>--- conflicted
+++ resolved
@@ -53,23 +53,10 @@
       enabled: false,
     },
   },
-<<<<<<< HEAD
-=======
   defaultRunInputData: {
     '#context#': [RETRIEVAL_OUTPUT_STRUCT],
     '#files#': [],
   },
-  getAvailablePrevNodes(isChatMode: boolean) {
-    const nodes = isChatMode
-      ? ALL_CHAT_AVAILABLE_BLOCKS
-      : ALL_COMPLETION_AVAILABLE_BLOCKS.filter(type => type !== BlockEnum.End)
-    return nodes
-  },
-  getAvailableNextNodes(isChatMode: boolean) {
-    const nodes = isChatMode ? ALL_CHAT_AVAILABLE_BLOCKS : ALL_COMPLETION_AVAILABLE_BLOCKS
-    return nodes
-  },
->>>>>>> ad9eebd0
   checkValid(payload: LLMNodeType, t: any) {
     let errorMessages = ''
     if (!errorMessages && !payload.model.provider)
