import type {
  FC,
  ReactNode,
} from 'react'
import {
  cloneElement,
  memo,
  useCallback,
  useEffect,
  useMemo,
  useRef,
  useState,
} from 'react'
import {
  RiCloseLine,
  RiPlayLargeLine,
} from '@remixicon/react'
import { useShallow } from 'zustand/react/shallow'
import { useTranslation } from 'react-i18next'
import NextStep from '../next-step'
import PanelOperator from '../panel-operator'
import NodePosition from '@/app/components/workflow/nodes/_base/components/node-position'
import HelpLink from '../help-link'
import {
  DescriptionInput,
  TitleInput,
} from '../title-description-input'
import ErrorHandleOnPanel from '../error-handle/error-handle-on-panel'
import RetryOnPanel from '../retry/retry-on-panel'
import { useResizePanel } from '../../hooks/use-resize-panel'
import cn from '@/utils/classnames'
import BlockIcon from '@/app/components/workflow/block-icon'
import Split from '@/app/components/workflow/nodes/_base/components/split'
import {
  WorkflowHistoryEvent,
  useAvailableBlocks,
  useNodeDataUpdate,
  useNodesInteractions,
  useNodesMetaData,
  useNodesReadOnly,
  useToolIcon,
  useWorkflowHistory,
} from '@/app/components/workflow/hooks'
import {
  canRunBySingle,
  hasErrorHandleNode,
  hasRetryNode,
} from '@/app/components/workflow/utils'
import Tooltip from '@/app/components/base/tooltip'
import { BlockEnum, type Node, NodeRunningStatus } from '@/app/components/workflow/types'
import { useStore as useAppStore } from '@/app/components/app/store'
import { useStore } from '@/app/components/workflow/store'
import Tab, { TabType } from './tab'
import LastRun from './last-run'
import useLastRun from './last-run/use-last-run'
import BeforeRunForm from '../before-run-form'
import { debounce } from 'lodash-es'
import { useLogs } from '@/app/components/workflow/run/hooks'
import PanelWrap from '../before-run-form/panel-wrap'
import SpecialResultPanel from '@/app/components/workflow/run/special-result-panel'
import { Stop } from '@/app/components/base/icons/src/vender/line/mediaAndDevices'

type BasePanelProps = {
  children: ReactNode
  id: Node['id']
  data: Node['data']
}

const BasePanel: FC<BasePanelProps> = ({
  id,
  data,
  children,
}) => {
  const { t } = useTranslation()
  const { showMessageLogModal } = useAppStore(useShallow(state => ({
    showMessageLogModal: state.showMessageLogModal,
  })))
  const isSingleRunning = data._singleRunningStatus === NodeRunningStatus.Running

  const showSingleRunPanel = useStore(s => s.showSingleRunPanel)
  const workflowCanvasWidth = useStore(s => s.workflowCanvasWidth)
  const nodePanelWidth = useStore(s => s.nodePanelWidth)
  const otherPanelWidth = useStore(s => s.otherPanelWidth)
  const setNodePanelWidth = useStore(s => s.setNodePanelWidth)

  const reservedCanvasWidth = 400 // Reserve the minimum visible width for the canvas

  const maxNodePanelWidth = useMemo(() => {
    if (!workflowCanvasWidth)
      return 720

    const available = workflowCanvasWidth - (otherPanelWidth || 0) - reservedCanvasWidth
    return Math.max(available, 400)
  }, [workflowCanvasWidth, otherPanelWidth])

  const updateNodePanelWidth = useCallback((width: number) => {
    // Ensure the width is within the min and max range
    const newValue = Math.max(400, Math.min(width, maxNodePanelWidth))
    localStorage.setItem('workflow-node-panel-width', `${newValue}`)
    setNodePanelWidth(newValue)
  }, [maxNodePanelWidth, setNodePanelWidth])

  const handleResize = useCallback((width: number) => {
    updateNodePanelWidth(width)
  }, [updateNodePanelWidth])

  const {
    triggerRef,
    containerRef,
  } = useResizePanel({
    direction: 'horizontal',
    triggerDirection: 'left',
    minWidth: 400,
    maxWidth: maxNodePanelWidth,
    onResize: debounce(handleResize),
  })

  const debounceUpdate = debounce(updateNodePanelWidth)
  useEffect(() => {
    if (!workflowCanvasWidth)
      return
<<<<<<< HEAD
    if (workflowCanvasWidth - 400 <= nodePanelWidth + otherPanelWidth)
      debounceUpdate(workflowCanvasWidth - 400 - otherPanelWidth)
    // eslint-disable-next-line react-hooks/exhaustive-deps
=======

    // If the total width of the three exceeds the canvas, shrink the node panel to the available range (at least 400px)
    const total = nodePanelWidth + otherPanelWidth + reservedCanvasWidth
    if (total > workflowCanvasWidth) {
      const target = Math.max(workflowCanvasWidth - otherPanelWidth - reservedCanvasWidth, 400)
      debounceUpdate(target)
    }
>>>>>>> d9eb5554
  }, [nodePanelWidth, otherPanelWidth, workflowCanvasWidth, updateNodePanelWidth])

  const { handleNodeSelect } = useNodesInteractions()
  const { nodesReadOnly } = useNodesReadOnly()
  const { availableNextBlocks } = useAvailableBlocks(data.type, data.isInIteration || data.isInLoop)
  const toolIcon = useToolIcon(data)

  const { saveStateToHistory } = useWorkflowHistory()

  const {
    handleNodeDataUpdate,
    handleNodeDataUpdateWithSyncDraft,
  } = useNodeDataUpdate()

  const handleTitleBlur = useCallback((title: string) => {
    handleNodeDataUpdateWithSyncDraft({ id, data: { title } })
    saveStateToHistory(WorkflowHistoryEvent.NodeTitleChange)
  }, [handleNodeDataUpdateWithSyncDraft, id, saveStateToHistory])
  const handleDescriptionChange = useCallback((desc: string) => {
    handleNodeDataUpdateWithSyncDraft({ id, data: { desc } })
    saveStateToHistory(WorkflowHistoryEvent.NodeDescriptionChange)
  }, [handleNodeDataUpdateWithSyncDraft, id, saveStateToHistory])

  const isChildNode = !!(data.isInIteration || data.isInLoop)
  const isSupportSingleRun = canRunBySingle(data.type, isChildNode)
  const appDetail = useAppStore(state => state.appDetail)

  const hasClickRunning = useRef(false)
  const [isPaused, setIsPaused] = useState(false)

  useEffect(() => {
    if (data._singleRunningStatus === NodeRunningStatus.Running) {
      hasClickRunning.current = true
      setIsPaused(false)
    }
    else if (data._isSingleRun && data._singleRunningStatus === undefined && hasClickRunning) {
      setIsPaused(true)
      hasClickRunning.current = false
    }
  }, [data])

  const updateNodeRunningStatus = useCallback((status: NodeRunningStatus) => {
    handleNodeDataUpdate({
      id,
      data: {
        ...data,
        _singleRunningStatus: status,
      },
    })
  }, [handleNodeDataUpdate, id, data])

  useEffect(() => {
    hasClickRunning.current = false
  }, [id])
  const {
    nodesMap,
  } = useNodesMetaData()

  const {
    isShowSingleRun,
    hideSingleRun,
    runningStatus,
    runInputData,
    runInputDataRef,
    runResult,
    getInputVars,
    toVarInputs,
    tabType,
    isRunAfterSingleRun,
    setTabType,
    singleRunParams,
    nodeInfo,
    setRunInputData,
    handleSingleRun,
    handleRunWithParams,
    getExistVarValuesInForms,
    getFilteredExistVarForms,
  } = useLastRun<typeof data>({
    id,
    data,
    defaultRunInputData: nodesMap?.[data.type]?.defaultRunInputData || {},
    isPaused,
  })

  useEffect(() => {
    setIsPaused(false)
  }, [tabType])

  const logParams = useLogs()
  const passedLogParams = (() => {
    if ([BlockEnum.Tool, BlockEnum.Agent, BlockEnum.Iteration, BlockEnum.Loop].includes(data.type))
      return logParams

    return {}
  })()

  if (logParams.showSpecialResultPanel) {
    return (
      <div className={cn(
        'relative mr-1  h-full',
      )}>
        <div
          ref={containerRef}
          className={cn('flex h-full flex-col rounded-2xl border-[0.5px] border-components-panel-border bg-components-panel-bg shadow-lg', showSingleRunPanel ? 'overflow-hidden' : 'overflow-y-auto')}
          style={{
            width: `${nodePanelWidth}px`,
          }}
        >
          <PanelWrap
            nodeName={data.title}
            onHide={hideSingleRun}
          >
            <div className='h-0 grow overflow-y-auto pb-4'>
              <SpecialResultPanel {...passedLogParams} />
            </div>
          </PanelWrap>
        </div>
      </div>
    )
  }

  if (isShowSingleRun) {
    return (
      <div className={cn(
        'relative mr-1  h-full',
      )}>
        <div
          ref={containerRef}
          className={cn('flex h-full flex-col rounded-2xl border-[0.5px] border-components-panel-border bg-components-panel-bg shadow-lg', showSingleRunPanel ? 'overflow-hidden' : 'overflow-y-auto')}
          style={{
            width: `${nodePanelWidth}px`,
          }}
        >
          <BeforeRunForm
            nodeName={data.title}
            nodeType={data.type}
            onHide={hideSingleRun}
            onRun={handleRunWithParams}
            {...singleRunParams!}
            {...passedLogParams}
            existVarValuesInForms={getExistVarValuesInForms(singleRunParams?.forms as any)}
            filteredExistVarForms={getFilteredExistVarForms(singleRunParams?.forms as any)}
          />
        </div>
      </div>
    )
  }

  return (
    <div
      className={cn(
        'relative mr-1 h-full',
        showMessageLogModal && 'absolute z-0 mr-2 w-[400px] overflow-hidden rounded-2xl border-[0.5px] border-components-panel-border shadow-lg transition-all',
      )}
      style={{
        right: !showMessageLogModal ? '0' : `${otherPanelWidth}px`,
      }}
    >
      <div
        ref={triggerRef}
        className='absolute -left-1 top-0 flex h-full w-1 cursor-col-resize resize-x items-center justify-center'>
        <div className='h-10 w-0.5 rounded-sm bg-state-base-handle hover:h-full hover:bg-state-accent-solid active:h-full active:bg-state-accent-solid'></div>
      </div>
      <div
        ref={containerRef}
        className={cn('flex h-full flex-col rounded-2xl border-[0.5px] border-components-panel-border bg-components-panel-bg shadow-lg transition-[width] ease-linear', showSingleRunPanel ? 'overflow-hidden' : 'overflow-y-auto')}
        style={{
          width: `${nodePanelWidth}px`,
        }}
      >
        <div className='sticky top-0 z-10 shrink-0 border-b-[0.5px] border-divider-regular bg-components-panel-bg'>
          <div className='flex items-center px-4 pb-1 pt-4'>
            <BlockIcon
              className='mr-1 shrink-0'
              type={data.type}
              toolIcon={toolIcon}
              size='md'
            />
            <TitleInput
              value={data.title || ''}
              onBlur={handleTitleBlur}
            />
            <div className='flex shrink-0 items-center text-text-tertiary'>
              {
                isSupportSingleRun && !nodesReadOnly && (
                  <Tooltip
                    popupContent={t('workflow.panel.runThisStep')}
                    popupClassName='mr-1'
                    disabled={isSingleRunning}
                  >
                    <div
                      className='mr-1 flex h-6 w-6 cursor-pointer items-center justify-center rounded-md hover:bg-state-base-hover'
                      onClick={() => {
                        if (isSingleRunning) {
                          handleNodeDataUpdate({
                            id,
                            data: {
                              _isSingleRun: false,
                              _singleRunningStatus: undefined,
                            },
                          })
                        }
                        else {
                          handleSingleRun()
                        }
                      }}
                    >
                      {
                        isSingleRunning ? <Stop className='h-4 w-4 text-text-tertiary' />
                          : <RiPlayLargeLine className='h-4 w-4 text-text-tertiary' />
                      }
                    </div>
                  </Tooltip>
                )
              }
              <NodePosition nodeId={id}></NodePosition>
              <HelpLink nodeType={data.type} />
              <PanelOperator id={id} data={data} showHelpLink={false} />
              <div className='mx-3 h-3.5 w-[1px] bg-divider-regular' />
              <div
                className='flex h-6 w-6 cursor-pointer items-center justify-center'
                onClick={() => handleNodeSelect(id, true)}
              >
                <RiCloseLine className='h-4 w-4 text-text-tertiary' />
              </div>
            </div>
          </div>
          <div className='p-2'>
            <DescriptionInput
              value={data.desc || ''}
              onChange={handleDescriptionChange}
            />
          </div>
          <div className='pl-4'>
            <Tab
              value={tabType}
              onChange={setTabType}
            />
          </div>
          <Split />
        </div>

        {tabType === TabType.settings && (
          <>
            <div>
              {cloneElement(children as any, {
                id,
                data,
                panelProps: {
                  getInputVars,
                  toVarInputs,
                  runInputData,
                  setRunInputData,
                  runResult,
                  runInputDataRef,
                },
              })}
            </div>
            <Split />
            {
              hasRetryNode(data.type) && (
                <RetryOnPanel
                  id={id}
                  data={data}
                />
              )
            }
            {
              hasErrorHandleNode(data.type) && (
                <ErrorHandleOnPanel
                  id={id}
                  data={data}
                />
              )
            }
            {
              !!availableNextBlocks.length && (
                <div className='border-t-[0.5px] border-divider-regular p-4'>
                  <div className='system-sm-semibold-uppercase mb-1 flex items-center text-text-secondary'>
                    {t('workflow.panel.nextStep').toLocaleUpperCase()}
                  </div>
                  <div className='system-xs-regular mb-2 text-text-tertiary'>
                    {t('workflow.panel.addNextStep')}
                  </div>
                  <NextStep selectedNode={{ id, data } as Node} />
                </div>
              )
            }
          </>
        )}

        {tabType === TabType.lastRun && (
          <LastRun
            appId={appDetail?.id || ''}
            nodeId={id}
            canSingleRun={isSupportSingleRun}
            runningStatus={runningStatus}
            isRunAfterSingleRun={isRunAfterSingleRun}
            updateNodeRunningStatus={updateNodeRunningStatus}
            onSingleRunClicked={handleSingleRun}
            nodeInfo={nodeInfo}
            singleRunResult={runResult!}
            isPaused={isPaused}
            {...passedLogParams}
          />
        )}
      </div>
    </div>
  )
}

export default memo(BasePanel)<|MERGE_RESOLUTION|>--- conflicted
+++ resolved
@@ -119,11 +119,6 @@
   useEffect(() => {
     if (!workflowCanvasWidth)
       return
-<<<<<<< HEAD
-    if (workflowCanvasWidth - 400 <= nodePanelWidth + otherPanelWidth)
-      debounceUpdate(workflowCanvasWidth - 400 - otherPanelWidth)
-    // eslint-disable-next-line react-hooks/exhaustive-deps
-=======
 
     // If the total width of the three exceeds the canvas, shrink the node panel to the available range (at least 400px)
     const total = nodePanelWidth + otherPanelWidth + reservedCanvasWidth
@@ -131,7 +126,6 @@
       const target = Math.max(workflowCanvasWidth - otherPanelWidth - reservedCanvasWidth, 400)
       debounceUpdate(target)
     }
->>>>>>> d9eb5554
   }, [nodePanelWidth, otherPanelWidth, workflowCanvasWidth, updateNodePanelWidth])
 
   const { handleNodeSelect } = useNodesInteractions()
