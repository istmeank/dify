import type { DataSourceNotionPage, DataSourceProvider } from './common'
import type { AppIconType, AppMode, RetrievalConfig } from '@/types/app'
import type { Tag } from '@/app/components/base/tag-management/constant'

export enum DataSourceType {
  FILE = 'upload_file',
  NOTION = 'notion_import',
  WEB = 'website_crawl',
}

export type DatasetPermission = 'only_me' | 'all_team_members' | 'partial_members'

export enum ChuckingMode {
  'text' = 'text_model', // General text
  'qa' = 'qa_model', // General QA
  'parentChild' = 'hierarchical_model', // Parent-Child
}

export type DataSet = {
  id: string
  name: string
  icon: string
  icon_background: string
  description: string
  permission: DatasetPermission
  data_source_type: DataSourceType
  indexing_technique: 'high_quality' | 'economy'
  created_by: string
  updated_by: string
  updated_at: number
  app_count: number
  doc_form: ChuckingMode
  document_count: number
  word_count: number
  provider: string
  embedding_model: string
  embedding_model_provider: string
  embedding_available: boolean
  retrieval_model_dict: RetrievalConfig
  retrieval_model: RetrievalConfig
  tags: Tag[]
  partial_member_list?: any[]
  external_knowledge_info: {
    external_knowledge_id: string
    external_knowledge_api_id: string
    external_knowledge_api_name: string
    external_knowledge_api_endpoint: string
  }
  external_retrieval_model: {
    top_k: number
    score_threshold: number
    score_threshold_enabled: boolean
  }
}

export type ExternalAPIItem = {
  id: string
  tenant_id: string
  name: string
  description: string
  settings: {
    endpoint: string
    api_key: string
  }
  dataset_bindings: { id: string; name: string }[]
  created_by: string
  created_at: string
}

export type ExternalKnowledgeItem = {
  id: string
  name: string
  description: string | null
  provider: 'external'
  permission: DatasetPermission
  data_source_type: null
  indexing_technique: null
  app_count: number
  document_count: number
  word_count: number
  created_by: string
  created_at: string
  updated_by: string
  updated_at: string
  tags: Tag[]
}

export type ExternalAPIDeleteResponse = {
  result: 'success' | 'error'
}

export type ExternalAPIUsage = {
  is_using: boolean
  count: number
}

export type CustomFile = File & {
  id?: string
  extension?: string
  mime_type?: string
  created_by?: string
  created_at?: number
}

export type CrawlOptions = {
  crawl_sub_pages: boolean
  only_main_content: boolean
  includes: string
  excludes: string
  limit: number | string
  max_depth: number | string
  use_sitemap: boolean
}

export type CrawlResultItem = {
  title: string
  markdown: string
  description: string
  source_url: string
}

export type FileItem = {
  fileID: string
  file: CustomFile
  progress: number
}

export type DataSetListResponse = {
  data: DataSet[]
  has_more: boolean
  limit: number
  page: number
  total: number
}

export type ExternalAPIListResponse = {
  data: ExternalAPIItem[]
  has_more: boolean
  limit: number
  page: number
  total: number
}

export type QA = {
  question: string
  answer: string
}

export type IndexingEstimateResponse = {
  tokens: number
  total_price: number
  currency: string
  total_segments: number
  preview: Array<{ content: string; child_chunks: string[] }>
  qa_preview?: QA[]
}

export type FileIndexingEstimateResponse = {
  total_nodes: number
} & IndexingEstimateResponse

export type IndexingStatusResponse = {
  id: string
  indexing_status: DocumentIndexingStatus
  processing_started_at: number
  parsing_completed_at: number
  cleaning_completed_at: number
  splitting_completed_at: number
  completed_at: any
  paused_at: any
  error: any
  stopped_at: any
  completed_segments: number
  total_segments: number
}
export type IndexingStatusBatchResponse = {
  data: IndexingStatusResponse[]
}

export enum ProcessMode {
  general = 'custom',
  parentChild = 'hierarchical',
}

export type ParentMode = 'full-doc' | 'paragraph'

export type ProcessRuleResponse = {
  mode: ProcessMode
  rules: Rules
  limits: Limits
}

export type Rules = {
  pre_processing_rules: PreProcessingRule[]
  segmentation: Segmentation
  parent_mode: ParentMode
  subchunk_segmentation: Segmentation
}

export type Limits = {
  indexing_max_segmentation_tokens_length: number
}

export type PreProcessingRule = {
  id: string
  enabled: boolean
}

export type Segmentation = {
  separator: string
  max_tokens: number
  chunk_overlap?: number
}

export const DocumentIndexingStatusList = [
  'waiting',
  'parsing',
  'cleaning',
  'splitting',
  'indexing',
  'paused',
  'error',
  'completed',
] as const

export type DocumentIndexingStatus = typeof DocumentIndexingStatusList[number]

export const DisplayStatusList = [
  'queuing',
  'indexing',
  'paused',
  'error',
  'available',
  'enabled',
  'disabled',
  'archived',
] as const

export type DocumentDisplayStatus = typeof DisplayStatusList[number]

export type DataSourceInfo = {
  upload_file: {
    id: string
    name: string
    size: number
    mime_type: string
    created_at: number
    created_by: string
    extension: string
  }
  notion_page_icon?: string
  notion_workspace_id?: string
  notion_page_id?: string
  provider?: DataSourceProvider
  job_id: string
  url: string
}

export type InitialDocumentDetail = {
  id: string
  batch: string
  position: number
  dataset_id: string
  data_source_type: DataSourceType
  data_source_info: DataSourceInfo
  dataset_process_rule_id: string
  name: string
  created_from: 'api' | 'web'
  created_by: string
  created_at: number
  indexing_status: DocumentIndexingStatus
  display_status: DocumentDisplayStatus
  completed_segments?: number
  total_segments?: number
  doc_form: 'text_model' | 'qa_model'
  doc_language: string
}

export type SimpleDocumentDetail = InitialDocumentDetail & {
  enabled: boolean
  word_count: number
  is_qa: boolean // TODO waiting for backend to add this field
  error?: string | null
  archived: boolean
  updated_at: number
  hit_count: number
  dataset_process_rule_id?: string
  data_source_detail_dict?: {
    upload_file: {
      name: string
      extension: string
    }
  }
}

export type DocumentListResponse = {
  data: SimpleDocumentDetail[]
  has_more: boolean
  total: number
  page: number
  limit: number
}

export type DocumentReq = {
  original_document_id?: string
  indexing_technique?: string
  doc_form: ChuckingMode
  doc_language: string
  process_rule: ProcessRule
}

export type CreateDocumentReq = DocumentReq & {
  data_source: DataSource
  retrieval_model: RetrievalConfig
  embedding_model: string
  embedding_model_provider: string
}

export type IndexingEstimateParams = DocumentReq & Partial<DataSource> & {
  dataset_id: string
}

export type DataSource = {
  type: DataSourceType
  info_list: {
    data_source_type: DataSourceType
    notion_info_list?: NotionInfo[]
    file_info_list?: {
      file_ids: string[]
    }
    website_info_list?: {
      provider: string
      job_id: string
      urls: string[]
    }
  }
}

export type NotionInfo = {
  workspace_id: string
  pages: DataSourceNotionPage[]
}
export type NotionPage = {
  page_id: string
  type: string
}

export type ProcessRule = {
  mode: ChildChunkType | 'hierarchical'
  rules: Rules
}

export type createDocumentResponse = {
  dataset?: DataSet
  batch: string
  documents: InitialDocumentDetail[]
}

export type PrecessRule = {
  mode: ProcessMode
  rules: Rules
}

export type FullDocumentDetail = SimpleDocumentDetail & {
  batch: string
  created_api_request_id: string
  processing_started_at: number
  parsing_completed_at: number
  cleaning_completed_at: number
  splitting_completed_at: number
  tokens: number
  indexing_latency: number
  completed_at: number
  paused_by: string
  paused_at: number
  stopped_at: number
  indexing_status: string
  disabled_at: number
  disabled_by: string
  archived_reason: 'rule_modified' | 're_upload'
  archived_by: string
  archived_at: number
  doc_type?: DocType | null | 'others'
  doc_metadata?: DocMetadata | null
  segment_count: number
  dataset_process_rule: PrecessRule
  [key: string]: any
}

export type DocMetadata = {
  title: string
  language: string
  author: string
  publisher: string
  publicationDate: string
  ISBN: string
  category: string
  [key: string]: string
}

export const CUSTOMIZABLE_DOC_TYPES = [
  'book',
  'web_page',
  'paper',
  'social_media_post',
  'personal_document',
  'business_document',
  'im_chat_log',
] as const

export const FIXED_DOC_TYPES = ['synced_from_github', 'synced_from_notion', 'wikipedia_entry'] as const

export type CustomizableDocType = typeof CUSTOMIZABLE_DOC_TYPES[number]
export type FixedDocType = typeof FIXED_DOC_TYPES[number]
export type DocType = CustomizableDocType | FixedDocType

export type DocumentDetailResponse = FullDocumentDetail

export const SEGMENT_STATUS_LIST = ['waiting', 'completed', 'error', 'indexing']
export type SegmentStatus = typeof SEGMENT_STATUS_LIST[number]

export type SegmentsQuery = {
  page?: string
  limit: number
  // status?: SegmentStatus
  hit_count_gte?: number
  keyword?: string
  enabled?: boolean | 'all'
}

export type SegmentDetailModel = {
  id: string
  position: number
  document_id: string
  content: string
  word_count: number
  tokens: number
  keywords: string[]
  index_node_id: string
  index_node_hash: string
  hit_count: number
  enabled: boolean
  disabled_at: number
  disabled_by: string
  status: SegmentStatus
  created_by: string
  created_at: number
  indexing_at: number
  completed_at: number
  error: string | null
  stopped_at: number
  answer?: string
  child_chunks?: ChildChunkDetail[]
}

export type SegmentsResponse = {
  data: SegmentDetailModel[]
  has_more: boolean
  limit: number
  total: number
  total_pages: number
  page: number
}

export type HitTestingRecord = {
  id: string
  content: string
  source: 'app' | 'hit_testing' | 'plugin'
  source_app_id: string
  created_by_role: 'account' | 'end_user'
  created_by: string
  created_at: number
}

export type HitTesting = {
  segment: Segment
  score: number
  tsne_position: TsnePosition
}

export type ExternalKnowledgeBaseHitTesting = {
  content: string
  title: string
  score: number
  metadata: {
    'x-amz-bedrock-kb-source-uri': string
    'x-amz-bedrock-kb-data-source-id': string
  }
}

export type Segment = {
  id: string
  document: Document
  content: string
  position: number
  word_count: number
  tokens: number
  keywords: string[]
  hit_count: number
  index_node_hash: string
}

export type Document = {
  id: string
  data_source_type: string
  name: string
  doc_type: DocType
}

export type HitTestingRecordsResponse = {
  data: HitTestingRecord[]
  has_more: boolean
  limit: number
  total: number
  page: number
}

export type TsnePosition = {
  x: number
  y: number
}

export type HitTestingResponse = {
  query: {
    content: string
    tsne_position: TsnePosition
  }
  records: Array<HitTesting>
}

export type ExternalKnowledgeBaseHitTestingResponse = {
  query: {
    content: string
  }
  records: Array<ExternalKnowledgeBaseHitTesting>
}

export type RelatedApp = {
  id: string
  name: string
  mode: AppMode
  icon_type: AppIconType | null
  icon: string
  icon_background: string
  icon_url: string
}

export type RelatedAppResponse = {
  data: Array<RelatedApp>
  total: number
}

export type SegmentUpdater = {
  content: string
  answer?: string
  keywords?: string[]
}

export enum DocForm {
  TEXT = 'text_model',
  QA = 'qa_model',
}

export type ErrorDocsResponse = {
  data: IndexingStatusResponse[]
  total: number
}

export type SelectedDatasetsMode = {
  allHighQuality: boolean
  allHighQualityVectorSearch: boolean
  allHighQualityFullTextSearch: boolean
  allEconomic: boolean
  mixtureHighQualityAndEconomic: boolean
  allInternal: boolean
  allExternal: boolean
  mixtureInternalAndExternal: boolean
  inconsistentEmbeddingModel: boolean
}

export enum WeightedScoreEnum {
  SemanticFirst = 'semantic_first',
  KeywordFirst = 'keyword_first',
  Customized = 'customized',
}

export enum RerankingModeEnum {
  RerankingModel = 'reranking_model',
  WeightedScore = 'weighted_score',
}

export const DEFAULT_WEIGHTED_SCORE = {
  allHighQualityVectorSearch: {
    semantic: 1.0,
    keyword: 0,
  },
  allHighQualityFullTextSearch: {
    semantic: 0,
    keyword: 1.0,
  },
  other: {
    semantic: 0.7,
    keyword: 0.3,
  },
}

export type ChildChunkType = 'automatic' | 'customized'

export type ChildChunkDetail = {
  id: string
  position: number
  segment_id: string
  content: string
  word_count: number
  created_at: number
  type: ChildChunkType
}

<<<<<<< HEAD
export type ChildSegmentResponse = {
  data: ChildChunkDetail[]
  total: number
  total_pages: number
  page: number
  limit: number
=======
export type UpdateDocumentParams = {
  datasetId: string
  documentId: string
}

// Used in api url
export enum DocumentActionType {
  enable = 'enable',
  disable = 'disable',
  archive = 'archive',
  unArchive = 'un_archive',
  delete = 'delete',
}

export type UpdateDocumentBatchParams = {
  datasetId: string
  documentId?: string
  documentIds?: string[] | string
>>>>>>> dfebcd0e
}<|MERGE_RESOLUTION|>--- conflicted
+++ resolved
@@ -616,14 +616,14 @@
   type: ChildChunkType
 }
 
-<<<<<<< HEAD
 export type ChildSegmentResponse = {
   data: ChildChunkDetail[]
   total: number
   total_pages: number
   page: number
   limit: number
-=======
+}
+
 export type UpdateDocumentParams = {
   datasetId: string
   documentId: string
@@ -642,5 +642,4 @@
   datasetId: string
   documentId?: string
   documentIds?: string[] | string
->>>>>>> dfebcd0e
 }