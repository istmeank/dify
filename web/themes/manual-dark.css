--- conflicted
+++ resolved
@@ -27,10 +27,6 @@
       rgba(11, 165, 236, 0.3) 0%),
   --color-account-teams-bg: linear-gradient(271deg,
     rgba(34, 34, 37, 0.9) -0.1%,
-<<<<<<< HEAD
-    rgba(29, 29, 32, 0.9) 98.26%);
-  --mask-top2bottom-gray-50-to-transparent: linear-gradient(180deg,
-=======
     rgba(29, 29, 32, 0.9) 98.26%
   );
   --color-dataset-chunk-process-success-bg: linear-gradient(92deg, rgba(23, 178, 106, 0.30) 0%, rgba(0, 0, 0, 0.00) 100%);
@@ -43,7 +39,6 @@
   --color-dataset-chunk-list-mask-bg: linear-gradient(180deg, rgba(34, 34, 37, 0.00) 0%, #222225 100%);
   --mask-top2bottom-gray-50-to-transparent: linear-gradient(
     180deg,
->>>>>>> 8339d2c7
     rgba(24, 24, 27, 0.08) 0%,
     rgba(0, 0, 0, 0) 100%);
 }