html[data-theme="dark"] {
    --color-chatbot-bg: linear-gradient(180deg,
            rgba(34, 34, 37, 0.9) 0%,
            rgba(29, 29, 32, 0.9) 90.48%);
    --color-chat-bubble-bg: linear-gradient(180deg,
            rgba(200, 206, 218, 0.08) 0%,
            rgba(200, 206, 218, 0.02) 100%);
    --color-chat-input-mask: linear-gradient(180deg,
            rgba(24, 24, 27, 0.04) 0%,
            rgba(24, 24, 27, 0.60) 100%);
    --color-workflow-process-bg: linear-gradient(90deg,
            rgba(24, 24, 27, 0.25) 0%,
            rgba(24, 24, 27, 0.04) 100%);
    --color-workflow-run-failed-bg: linear-gradient(98deg,
            rgba(240, 68, 56, 0.12) 0%,
            rgba(0, 0, 0, 0) 26.01%);
    --color-workflow-batch-failed-bg: linear-gradient(92deg,
            rgba(240, 68, 56, 0.3) 0%,
            rgba(0, 0, 0, 0) 100%);
    --color-marketplace-divider-bg: linear-gradient(90deg,
            rgba(200, 206, 218, 0.14) 0%,
            rgba(0, 0, 0, 0) 100%);
    --color-marketplace-plugin-empty: linear-gradient(180deg,
            rgba(0, 0, 0, 0) 0%,
            #222225 100%);
    --color-toast-success-bg: linear-gradient(92deg,
            rgba(23, 178, 106, 0.3) 0%,
            rgba(0, 0, 0, 0) 100%);
    --color-toast-warning-bg: linear-gradient(92deg,
            rgba(247, 144, 9, 0.3) 0%,
            rgba(0, 0, 0, 0) 100%);
    --color-toast-error-bg: linear-gradient(92deg,
            rgba(240, 68, 56, 0.3) 0%,
            rgba(0, 0, 0, 0) 100%);
    --color-toast-info-bg: linear-gradient(92deg,
            rgba(11, 165, 236, 0.3) 0%);
    --color-account-teams-bg: linear-gradient(271deg,
            rgba(34, 34, 37, 0.9) -0.1%,
            rgba(29, 29, 32, 0.9) 98.26%);
    --color-app-detail-bg: linear-gradient(169deg,
            #1D1D20 1.18%,
            #222225 99.52%);
    --color-app-detail-overlay-bg: linear-gradient(270deg,
            rgba(0, 0, 0, 0.00) 0%,
            rgba(24, 24, 27, 0.02) 8%,
            rgba(24, 24, 27, 0.54) 100%);
    --color-dataset-chunk-process-success-bg: linear-gradient(92deg, rgba(23, 178, 106, 0.30) 0%, rgba(0, 0, 0, 0.00) 100%);
    --color-dataset-chunk-process-error-bg: linear-gradient(92deg, rgba(240, 68, 56, 0.30) 0%, rgba(0, 0, 0, 0.00) 100%);
    --color-dataset-chunk-detail-card-hover-bg: linear-gradient(180deg, #1D1D20 0%, #222225 100%);
    --color-dataset-child-chunk-expand-btn-bg: linear-gradient(90deg, rgba(24, 24, 27, 0.25) 0%, rgba(24, 24, 27, 0.04) 100%);
    --color-dataset-option-card-blue-gradient: linear-gradient(90deg, #24252E 0%, #1E1E21 100%);
    --color-dataset-option-card-purple-gradient: linear-gradient(90deg, #25242E 0%, #1E1E21 100%);
    --color-dataset-option-card-orange-gradient: linear-gradient(90deg, #2B2322 0%, #1E1E21 100%);
    --color-dataset-chunk-list-mask-bg: linear-gradient(180deg, rgba(34, 34, 37, 0.00) 0%, #222225 100%);
    --mask-top2bottom-gray-50-to-transparent: linear-gradient(180deg,
            rgba(24, 24, 27, 0.08) 0%,
            rgba(0, 0, 0, 0) 100%);
    --color-line-divider-bg: linear-gradient(90deg, rgba(200, 206, 218, 0.14) 0%, rgba(0, 0, 0, 0) 100%);
    --color-access-app-icon-mask-bg: linear-gradient(135deg, rgba(255, 255, 255, 0.2) 0%, rgba(255, 255, 255, 0.03) 100%);
    --color-premium-yearly-tip-text-background: linear-gradient(91deg, #FDB022 2.18%, #F79009 108.79%);
    --color-premium-badge-background: linear-gradient(95deg, rgba(103, 111, 131, 0.90) 0%, rgba(73, 84, 100, 0.90) 105.58%), var(--util-colors-gray-gray-200, #18222F);
    --color-premium-text-background: linear-gradient(92deg, rgba(249, 250, 251, 0.95) 0%, rgba(233, 235, 240, 0.95) 97.78%);
    --color-premium-badge-border-highlight-color: #ffffff33;
    --color-price-enterprise-background: linear-gradient(180deg, rgba(185, 211, 234, 0.00) 0%, rgba(180, 209, 234, 0.92) 100%);
    --color-grid-mask-background: linear-gradient(0deg, rgba(0, 0, 0, 0.00) 0%, rgba(24, 24, 25, 0.1) 62.25%, rgba(24, 24, 25, 0.10) 100%);
<<<<<<< HEAD
    --color-node-data-source-bg: linear-gradient(100deg, var(--workflow-block-wrapper-bg-1, rgba(39, 39, 43, 1)) 0%, var(--workflow-block-wrapper-bg-2, rgba(39, 39, 43, 0.2)) 100%);
    --color-tag-selector-mask-bg: linear-gradient(90deg, rgba(34, 34, 37, 0) 0%, rgba(34, 34, 37, 1) 100%);
    --color-tag-selector-mask-hover-bg: linear-gradient(90deg, rgba(39, 39, 43, 0) 0%, rgba(39, 39, 43, 1) 100%);
    --color-pipeline-template-card-hover-bg: linear-gradient(0deg, rgba(58, 58, 64, 1) 60.27%, rgba(58, 58, 64, 0) 100%);
    --color-pipeline-add-documents-title-bg: linear-gradient(92deg, rgba(54, 191, 250, 1) 0%, rgba(41, 109, 255, 1) 97.78%);
=======
    --color-background-gradient-bg-fill-chat-bubble-bg-3: #27314d;
>>>>>>> 965e9523
}<|MERGE_RESOLUTION|>--- conflicted
+++ resolved
@@ -63,13 +63,10 @@
     --color-premium-badge-border-highlight-color: #ffffff33;
     --color-price-enterprise-background: linear-gradient(180deg, rgba(185, 211, 234, 0.00) 0%, rgba(180, 209, 234, 0.92) 100%);
     --color-grid-mask-background: linear-gradient(0deg, rgba(0, 0, 0, 0.00) 0%, rgba(24, 24, 25, 0.1) 62.25%, rgba(24, 24, 25, 0.10) 100%);
-<<<<<<< HEAD
     --color-node-data-source-bg: linear-gradient(100deg, var(--workflow-block-wrapper-bg-1, rgba(39, 39, 43, 1)) 0%, var(--workflow-block-wrapper-bg-2, rgba(39, 39, 43, 0.2)) 100%);
     --color-tag-selector-mask-bg: linear-gradient(90deg, rgba(34, 34, 37, 0) 0%, rgba(34, 34, 37, 1) 100%);
     --color-tag-selector-mask-hover-bg: linear-gradient(90deg, rgba(39, 39, 43, 0) 0%, rgba(39, 39, 43, 1) 100%);
     --color-pipeline-template-card-hover-bg: linear-gradient(0deg, rgba(58, 58, 64, 1) 60.27%, rgba(58, 58, 64, 0) 100%);
     --color-pipeline-add-documents-title-bg: linear-gradient(92deg, rgba(54, 191, 250, 1) 0%, rgba(41, 109, 255, 1) 97.78%);
-=======
     --color-background-gradient-bg-fill-chat-bubble-bg-3: #27314d;
->>>>>>> 965e9523
 }