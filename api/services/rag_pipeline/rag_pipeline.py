--- conflicted
+++ resolved
@@ -453,8 +453,6 @@
             tenant_id=pipeline.tenant_id,
             datasource_type=DatasourceProviderType(datasource_type),
         )
-<<<<<<< HEAD
-=======
         datasource_provider_service = DatasourceProviderService()
         credentials = datasource_provider_service.get_real_datasource_credentials(
             tenant_id=pipeline.tenant_id,
@@ -463,7 +461,6 @@
         )
         if credentials:
             datasource_runtime.runtime.credentials = credentials[0].get("credentials")
->>>>>>> d2750f1a
         match datasource_type:
             case DatasourceProviderType.ONLINE_DOCUMENT:
                 datasource_runtime = cast(OnlineDocumentDatasourcePlugin, datasource_runtime)
