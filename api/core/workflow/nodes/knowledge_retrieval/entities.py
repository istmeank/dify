--- conflicted
+++ resolved
@@ -55,17 +55,6 @@
     reranking_model: Optional[RerankingModelConfig] = None
     weights: Optional[WeightedScoreConfig] = None
 
-
-<<<<<<< HEAD
-class ModelConfig(BaseModel):
-    provider: str
-    name: str
-    mode: str
-    completion_params: dict[str, Any] = {}
-
-
-=======
->>>>>>> b035f3f8
 class SingleRetrievalConfig(BaseModel):
     """
     Single Retrieval Config.
