--- conflicted
+++ resolved
@@ -252,12 +252,8 @@
         self,
         workflow_run_id: str,
         order_config: Optional[OrderConfig] = None,
-<<<<<<< HEAD
         triggered_from: WorkflowNodeExecutionTriggeredFrom = WorkflowNodeExecutionTriggeredFrom.WORKFLOW_RUN,
-    ) -> Sequence[WorkflowNodeExecution]:
-=======
     ) -> Sequence[WorkflowNodeExecutionModel]:
->>>>>>> ca0b268a
         """
         Retrieve all WorkflowNodeExecution database models for a specific workflow run.
 
@@ -275,17 +271,10 @@
             A list of WorkflowNodeExecution database models
         """
         with self._session_factory() as session:
-<<<<<<< HEAD
-            stmt = select(WorkflowNodeExecution).where(
-                WorkflowNodeExecution.workflow_run_id == workflow_run_id,
-                WorkflowNodeExecution.tenant_id == self._tenant_id,
-                WorkflowNodeExecution.triggered_from == triggered_from,
-=======
             stmt = select(WorkflowNodeExecutionModel).where(
                 WorkflowNodeExecutionModel.workflow_run_id == workflow_run_id,
                 WorkflowNodeExecutionModel.tenant_id == self._tenant_id,
-                WorkflowNodeExecutionModel.triggered_from == WorkflowNodeExecutionTriggeredFrom.WORKFLOW_RUN,
->>>>>>> ca0b268a
+                WorkflowNodeExecutionModel.triggered_from == triggered_from,
             )
 
             if self._app_id:
@@ -319,12 +308,8 @@
         self,
         workflow_run_id: str,
         order_config: Optional[OrderConfig] = None,
-<<<<<<< HEAD
         triggered_from: WorkflowNodeExecutionTriggeredFrom = WorkflowNodeExecutionTriggeredFrom.WORKFLOW_RUN,
-    ) -> Sequence[NodeExecution]:
-=======
     ) -> Sequence[WorkflowNodeExecution]:
->>>>>>> ca0b268a
         """
         Retrieve all NodeExecution instances for a specific workflow run.
 
