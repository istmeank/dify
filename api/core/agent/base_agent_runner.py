--- conflicted
+++ resolved
@@ -330,19 +330,11 @@
         if not updated_agent_thought:
             raise ValueError("agent thought not found")
 
-<<<<<<< HEAD
-        if thought is not None:
-            updated_agent_thought.thought = thought
-
-        if tool_name is not None:
-            updated_agent_thought.tool = tool_name
-=======
         if thought:
             agent_thought.thought = thought
 
         if tool_name:
             agent_thought.tool = tool_name
->>>>>>> 63a0b8ba
 
         if tool_input:
             if isinstance(tool_input, dict):
@@ -362,13 +354,8 @@
 
             updated_agent_thought.observation = observation
 
-<<<<<<< HEAD
-        if answer is not None:
-            updated_agent_thought.answer = answer
-=======
         if answer:
             agent_thought.answer = answer
->>>>>>> 63a0b8ba
 
         if messages_ids is not None and len(messages_ids) > 0:
             updated_agent_thought.message_files = json.dumps(messages_ids)
