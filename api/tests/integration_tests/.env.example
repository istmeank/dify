# OpenAI API Key
OPENAI_API_KEY=

# Azure OpenAI API Base Endpoint & API Key
AZURE_OPENAI_API_BASE=
AZURE_OPENAI_API_KEY=

# Anthropic API Key
ANTHROPIC_API_KEY=

# Replicate API Key
REPLICATE_API_KEY=

# Hugging Face API Key
HUGGINGFACE_API_KEY=
HUGGINGFACE_TEXT_GEN_ENDPOINT_URL=
HUGGINGFACE_TEXT2TEXT_GEN_ENDPOINT_URL=
HUGGINGFACE_EMBEDDINGS_ENDPOINT_URL=

# Minimax Credentials
MINIMAX_API_KEY=
MINIMAX_GROUP_ID=

# Spark Credentials
SPARK_APP_ID=
SPARK_API_KEY=
SPARK_API_SECRET=

# Tongyi Credentials
TONGYI_DASHSCOPE_API_KEY=

# Wenxin Credentials
WENXIN_API_KEY=
WENXIN_SECRET_KEY=

# ZhipuAI Credentials
ZHIPUAI_API_KEY=

# Baichuan Credentials
BAICHUAN_API_KEY=
BAICHUAN_SECRET_KEY=

# ChatGLM Credentials
CHATGLM_API_BASE=

# Xinference Credentials
XINFERENCE_SERVER_URL=
XINFERENCE_GENERATION_MODEL_UID=
XINFERENCE_CHAT_MODEL_UID=
XINFERENCE_EMBEDDINGS_MODEL_UID=
XINFERENCE_RERANK_MODEL_UID=

# OpenLLM Credentials
OPENLLM_SERVER_URL=

# LocalAI Credentials
LOCALAI_SERVER_URL=

# Cohere Credentials
COHERE_API_KEY=

# Jina Credentials
JINA_API_KEY=

# Ollama Credentials
OLLAMA_BASE_URL=

# Together API Key
TOGETHER_API_KEY=

# Mock Switch
MOCK_SWITCH=false

# CODE EXECUTION CONFIGURATION
CODE_EXECUTION_ENDPOINT=
CODE_EXECUTION_API_KEY=

# Volcengine MaaS Credentials
VOLC_API_KEY=
VOLC_SECRET_KEY=
VOLC_MODEL_ENDPOINT_ID=
VOLC_EMBEDDING_ENDPOINT_ID=

# 360 AI Credentials
ZHINAO_API_KEY=

<<<<<<< HEAD
# Plugin configuration
PLUGIN_API_KEY=
PLUGIN_API_URL=
INNER_API_KEY=

# Marketplace configuration
MARKETPLACE_API_URL=
=======
# VESSL AI Credentials
VESSL_AI_MODEL_NAME=
VESSL_AI_API_KEY=
VESSL_AI_ENDPOINT_URL=

# Gitee AI Credentials
GITEE_AI_API_KEY=
>>>>>>> bf048b8d
<|MERGE_RESOLUTION|>--- conflicted
+++ resolved
@@ -84,7 +84,6 @@
 # 360 AI Credentials
 ZHINAO_API_KEY=
 
-<<<<<<< HEAD
 # Plugin configuration
 PLUGIN_API_KEY=
 PLUGIN_API_URL=
@@ -92,12 +91,10 @@
 
 # Marketplace configuration
 MARKETPLACE_API_URL=
-=======
 # VESSL AI Credentials
 VESSL_AI_MODEL_NAME=
 VESSL_AI_API_KEY=
 VESSL_AI_ENDPOINT_URL=
 
 # Gitee AI Credentials
-GITEE_AI_API_KEY=
->>>>>>> bf048b8d
+GITEE_AI_API_KEY=