from core.workflow.entities.variable_pool import VariablePool
from core.workflow.nodes.http_request import (
    BodyData,
    HttpRequestNodeAuthorization,
    HttpRequestNodeBody,
    HttpRequestNodeData,
)
from core.workflow.nodes.http_request.entities import HttpRequestNodeTimeout
from core.workflow.nodes.http_request.executor import Executor


def test_executor_with_json_body_and_number_variable():
    # Prepare the variable pool
    variable_pool = VariablePool(
        system_variables={},
        user_inputs={},
    )
    variable_pool.add(["pre_node_id", "number"], 42)

    # Prepare the node data
    node_data = HttpRequestNodeData(
        title="Test JSON Body with Number Variable",
        method="post",
        url="https://api.example.com/data",
        authorization=HttpRequestNodeAuthorization(type="no-auth"),
        headers="Content-Type: application/json",
        params="",
        body=HttpRequestNodeBody(
            type="json",
            data=[
                BodyData(
                    key="",
                    type="text",
                    value='{"number": {{#pre_node_id.number#}}}',
                )
            ],
        ),
    )

    # Initialize the Executor
    executor = Executor(
        node_data=node_data,
        timeout=HttpRequestNodeTimeout(connect=10, read=30, write=30),
        variable_pool=variable_pool,
    )

    # Check the executor's data
    assert executor.method == "post"
    assert executor.url == "https://api.example.com/data"
    assert executor.headers == {"Content-Type": "application/json"}
    assert executor.params == []
    assert executor.json == {"number": 42}
    assert executor.data is None
    assert executor.files is None
    assert executor.content is None

    # Check the raw request (to_log method)
    raw_request = executor.to_log()
    assert "POST /data HTTP/1.1" in raw_request
    assert "Host: api.example.com" in raw_request
    assert "Content-Type: application/json" in raw_request
    assert '{"number": 42}' in raw_request


def test_executor_with_json_body_and_object_variable():
    # Prepare the variable pool
    variable_pool = VariablePool(
        system_variables={},
        user_inputs={},
    )
    variable_pool.add(["pre_node_id", "object"], {
                      "name": "John Doe", "age": 30, "email": "john@example.com"})

    # Prepare the node data
    node_data = HttpRequestNodeData(
        title="Test JSON Body with Object Variable",
        method="post",
        url="https://api.example.com/data",
        authorization=HttpRequestNodeAuthorization(type="no-auth"),
        headers="Content-Type: application/json",
        params="",
        body=HttpRequestNodeBody(
            type="json",
            data=[
                BodyData(
                    key="",
                    type="text",
                    value="{{#pre_node_id.object#}}",
                )
            ],
        ),
    )

    # Initialize the Executor
    executor = Executor(
        node_data=node_data,
        timeout=HttpRequestNodeTimeout(connect=10, read=30, write=30),
        variable_pool=variable_pool,
    )

    # Check the executor's data
    assert executor.method == "post"
    assert executor.url == "https://api.example.com/data"
    assert executor.headers == {"Content-Type": "application/json"}
<<<<<<< HEAD
    assert executor.params == {}
    assert executor.json == {"name": "John Doe",
                             "age": 30, "email": "john@example.com"}
=======
    assert executor.params == []
    assert executor.json == {"name": "John Doe", "age": 30, "email": "john@example.com"}
>>>>>>> 9c7a1bc0
    assert executor.data is None
    assert executor.files is None
    assert executor.content is None

    # Check the raw request (to_log method)
    raw_request = executor.to_log()
    assert "POST /data HTTP/1.1" in raw_request
    assert "Host: api.example.com" in raw_request
    assert "Content-Type: application/json" in raw_request
    assert '"name": "John Doe"' in raw_request
    assert '"age": 30' in raw_request
    assert '"email": "john@example.com"' in raw_request


def test_executor_with_json_body_and_nested_object_variable():
    # Prepare the variable pool
    variable_pool = VariablePool(
        system_variables={},
        user_inputs={},
    )
    variable_pool.add(["pre_node_id", "object"], {
                      "name": "John Doe", "age": 30, "email": "john@example.com"})

    # Prepare the node data
    node_data = HttpRequestNodeData(
        title="Test JSON Body with Nested Object Variable",
        method="post",
        url="https://api.example.com/data",
        authorization=HttpRequestNodeAuthorization(type="no-auth"),
        headers="Content-Type: application/json",
        params="",
        body=HttpRequestNodeBody(
            type="json",
            data=[
                BodyData(
                    key="",
                    type="text",
                    value='{"object": {{#pre_node_id.object#}}}',
                )
            ],
        ),
    )

    # Initialize the Executor
    executor = Executor(
        node_data=node_data,
        timeout=HttpRequestNodeTimeout(connect=10, read=30, write=30),
        variable_pool=variable_pool,
    )

    # Check the executor's data
    assert executor.method == "post"
    assert executor.url == "https://api.example.com/data"
    assert executor.headers == {"Content-Type": "application/json"}
<<<<<<< HEAD
    assert executor.params == {}
    assert executor.json == {"object": {
        "name": "John Doe", "age": 30, "email": "john@example.com"}}
=======
    assert executor.params == []
    assert executor.json == {"object": {"name": "John Doe", "age": 30, "email": "john@example.com"}}
>>>>>>> 9c7a1bc0
    assert executor.data is None
    assert executor.files is None
    assert executor.content is None

    # Check the raw request (to_log method)
    raw_request = executor.to_log()
    assert "POST /data HTTP/1.1" in raw_request
    assert "Host: api.example.com" in raw_request
    assert "Content-Type: application/json" in raw_request
    assert '"object": {' in raw_request
    assert '"name": "John Doe"' in raw_request
    assert '"age": 30' in raw_request
    assert '"email": "john@example.com"' in raw_request


def test_extract_selectors_from_template_with_newline():
    variable_pool = VariablePool()
    variable_pool.add(("node_id", "custom_query"), "line1\nline2")
    node_data = HttpRequestNodeData(
        title="Test JSON Body with Nested Object Variable",
        method="post",
        url="https://api.example.com/data",
        authorization=HttpRequestNodeAuthorization(type="no-auth"),
        headers="Content-Type: application/json",
        params="test: {{#node_id.custom_query#}}",
        body=HttpRequestNodeBody(
            type="none",
            data=[],
        ),
    )

    executor = Executor(
        node_data=node_data,
        timeout=HttpRequestNodeTimeout(connect=10, read=30, write=30),
        variable_pool=variable_pool,
    )

    assert executor.params == [("test", "line1\nline2")]


def test_executor_with_form_data():
    # Prepare the variable pool
    variable_pool = VariablePool(
        system_variables={},
        user_inputs={},
    )
    variable_pool.add(["pre_node_id", "text_field"], "Hello, World!")
    variable_pool.add(["pre_node_id", "number_field"], 42)

    # Prepare the node data
    node_data = HttpRequestNodeData(
        title="Test Form Data",
        method="post",
        url="https://api.example.com/upload",
        authorization=HttpRequestNodeAuthorization(type="no-auth"),
        headers="Content-Type: multipart/form-data",
        params="",
        body=HttpRequestNodeBody(
            type="form-data",
            data=[
                BodyData(
                    key="text_field",
                    type="text",
                    value="{{#pre_node_id.text_field#}}",
                ),
                BodyData(
                    key="number_field",
                    type="text",
                    value="{{#pre_node_id.number_field#}}",
                ),
            ],
        ),
    )

    # Initialize the Executor
    executor = Executor(
        node_data=node_data,
        timeout=HttpRequestNodeTimeout(connect=10, read=30, write=30),
        variable_pool=variable_pool,
    )

    # Check the executor's data
    assert executor.method == "post"
    assert executor.url == "https://api.example.com/upload"
    assert "Content-Type" in executor.headers
    assert "multipart/form-data" in executor.headers["Content-Type"]
    assert executor.params == []
    assert executor.json is None
    assert executor.files is None
    assert executor.content is None

    # Check that the form data is correctly loaded in executor.data
    assert isinstance(executor.data, dict)
    assert "text_field" in executor.data
    assert executor.data["text_field"] == "Hello, World!"
    assert "number_field" in executor.data
    assert executor.data["number_field"] == "42"

    # Check the raw request (to_log method)
    raw_request = executor.to_log()
    assert "POST /upload HTTP/1.1" in raw_request
    assert "Host: api.example.com" in raw_request
    assert "Content-Type: multipart/form-data" in raw_request
    assert "text_field" in raw_request
    assert "Hello, World!" in raw_request
    assert "number_field" in raw_request
    assert "42" in raw_request


def test_init_headers():
    def create_executor(headers: str) -> Executor:
        node_data = HttpRequestNodeData(
            title="test",
            method="get",
            url="http://example.com",
            headers=headers,
            params="",
            authorization=HttpRequestNodeAuthorization(type="no-auth"),
        )
        timeout = HttpRequestNodeTimeout(connect=10, read=30, write=30)
        return Executor(node_data=node_data, timeout=timeout, variable_pool=VariablePool())

    executor = create_executor("aa\n cc:")
    executor._init_headers()
    assert executor.headers == {"aa": "", "cc": ""}

    executor = create_executor("aa:bb\n cc:dd")
    executor._init_headers()
    assert executor.headers == {"aa": "bb", "cc": "dd"}

    executor = create_executor("aa:bb\n cc:dd\n")
    executor._init_headers()
    assert executor.headers == {"aa": "bb", "cc": "dd"}

    executor = create_executor("aa:bb\n\n cc : dd\n\n")
    executor._init_headers()
    assert executor.headers == {"aa": "bb", "cc": "dd"}


def test_init_params():
    def create_executor(params: str) -> Executor:
        node_data = HttpRequestNodeData(
            title="test",
            method="get",
            url="http://example.com",
            headers="",
            params=params,
            authorization=HttpRequestNodeAuthorization(type="no-auth"),
        )
        timeout = HttpRequestNodeTimeout(connect=10, read=30, write=30)
        return Executor(node_data=node_data, timeout=timeout, variable_pool=VariablePool())

    # Test basic key-value pairs
    executor = create_executor("key1:value1\nkey2:value2")
    executor._init_params()
    assert executor.params == [("key1", "value1"), ("key2", "value2")]

    # Test empty values
    executor = create_executor("key1:\nkey2:")
    executor._init_params()
    assert executor.params == [("key1", ""), ("key2", "")]

    # Test duplicate keys (which is allowed for params)
    executor = create_executor("key1:value1\nkey1:value2")
    executor._init_params()
    assert executor.params == [("key1", "value1"), ("key1", "value2")]

    # Test whitespace handling
    executor = create_executor(" key1 : value1 \n key2 : value2 ")
    executor._init_params()
    assert executor.params == [("key1", "value1"), ("key2", "value2")]

    # Test empty lines and extra whitespace
    executor = create_executor("key1:value1\n\nkey2:value2\n\n")
    executor._init_params()
    assert executor.params == [("key1", "value1"), ("key2", "value2")]<|MERGE_RESOLUTION|>--- conflicted
+++ resolved
@@ -102,14 +102,8 @@
     assert executor.method == "post"
     assert executor.url == "https://api.example.com/data"
     assert executor.headers == {"Content-Type": "application/json"}
-<<<<<<< HEAD
-    assert executor.params == {}
-    assert executor.json == {"name": "John Doe",
-                             "age": 30, "email": "john@example.com"}
-=======
     assert executor.params == []
     assert executor.json == {"name": "John Doe", "age": 30, "email": "john@example.com"}
->>>>>>> 9c7a1bc0
     assert executor.data is None
     assert executor.files is None
     assert executor.content is None
@@ -164,14 +158,8 @@
     assert executor.method == "post"
     assert executor.url == "https://api.example.com/data"
     assert executor.headers == {"Content-Type": "application/json"}
-<<<<<<< HEAD
-    assert executor.params == {}
-    assert executor.json == {"object": {
-        "name": "John Doe", "age": 30, "email": "john@example.com"}}
-=======
     assert executor.params == []
     assert executor.json == {"object": {"name": "John Doe", "age": 30, "email": "john@example.com"}}
->>>>>>> 9c7a1bc0
     assert executor.data is None
     assert executor.files is None
     assert executor.content is None
