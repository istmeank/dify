from pydantic import Field
from pydantic_settings import BaseSettings


class PackagingInfo(BaseSettings):
    """
    Packaging build information
    """

    CURRENT_VERSION: str = Field(
        description="Dify version",
<<<<<<< HEAD
        default="1.0.0-beta.1",
=======
        default="1.0.0",
>>>>>>> 363c46ac
    )

    COMMIT_SHA: str = Field(
        description="SHA-1 checksum of the git commit used to build the app",
        default="",
    )<|MERGE_RESOLUTION|>--- conflicted
+++ resolved
@@ -9,11 +9,7 @@
 
     CURRENT_VERSION: str = Field(
         description="Dify version",
-<<<<<<< HEAD
-        default="1.0.0-beta.1",
-=======
         default="1.0.0",
->>>>>>> 363c46ac
     )
 
     COMMIT_SHA: str = Field(
