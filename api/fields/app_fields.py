from flask_restful import fields  # type: ignore

from fields.workflow_fields import workflow_partial_fields
from libs.helper import AppIconUrlField, TimestampField

app_detail_kernel_fields = {
    "id": fields.String,
    "name": fields.String,
    "description": fields.String,
    "mode": fields.String(attribute="mode_compatible_with_agent"),
    "icon_type": fields.String,
    "icon": fields.String,
    "icon_background": fields.String,
    "icon_url": AppIconUrlField,
}

related_app_list = {
    "data": fields.List(fields.Nested(app_detail_kernel_fields)),
    "total": fields.Integer,
}

model_config_fields = {
    "opening_statement": fields.String,
    "suggested_questions": fields.Raw(attribute="suggested_questions_list"),
    "suggested_questions_after_answer": fields.Raw(attribute="suggested_questions_after_answer_dict"),
    "speech_to_text": fields.Raw(attribute="speech_to_text_dict"),
    "text_to_speech": fields.Raw(attribute="text_to_speech_dict"),
    "retriever_resource": fields.Raw(attribute="retriever_resource_dict"),
    "annotation_reply": fields.Raw(attribute="annotation_reply_dict"),
    "more_like_this": fields.Raw(attribute="more_like_this_dict"),
    "sensitive_word_avoidance": fields.Raw(attribute="sensitive_word_avoidance_dict"),
    "external_data_tools": fields.Raw(attribute="external_data_tools_list"),
    "model": fields.Raw(attribute="model_dict"),
    "user_input_form": fields.Raw(attribute="user_input_form_list"),
    "dataset_query_variable": fields.String,
    "pre_prompt": fields.String,
    "agent_mode": fields.Raw(attribute="agent_mode_dict"),
    "prompt_type": fields.String,
    "chat_prompt_config": fields.Raw(attribute="chat_prompt_config_dict"),
    "completion_prompt_config": fields.Raw(attribute="completion_prompt_config_dict"),
    "dataset_configs": fields.Raw(attribute="dataset_configs_dict"),
    "file_upload": fields.Raw(attribute="file_upload_dict"),
    "created_by": fields.String,
    "created_at": TimestampField,
    "updated_by": fields.String,
    "updated_at": TimestampField,
}

app_detail_fields = {
    "id": fields.String,
    "name": fields.String,
    "description": fields.String,
    "mode": fields.String(attribute="mode_compatible_with_agent"),
    "icon": fields.String,
    "icon_background": fields.String,
    "enable_site": fields.Boolean,
    "enable_api": fields.Boolean,
    "model_config": fields.Nested(model_config_fields, attribute="app_model_config", allow_null=True),
    "workflow": fields.Nested(workflow_partial_fields, allow_null=True),
    "tracing": fields.Raw,
    "use_icon_as_answer_icon": fields.Boolean,
    "created_by": fields.String,
    "created_at": TimestampField,
    "updated_by": fields.String,
    "updated_at": TimestampField,
}

prompt_config_fields = {
    "prompt_template": fields.String,
}

model_config_partial_fields = {
    "model": fields.Raw(attribute="model_dict"),
    "pre_prompt": fields.String,
    "created_by": fields.String,
    "created_at": TimestampField,
    "updated_by": fields.String,
    "updated_at": TimestampField,
}

tag_fields = {"id": fields.String, "name": fields.String, "type": fields.String}

app_partial_fields = {
    "id": fields.String,
    "name": fields.String,
    "max_active_requests": fields.Raw(),
    "description": fields.String(attribute="desc_or_prompt"),
    "mode": fields.String(attribute="mode_compatible_with_agent"),
    "icon_type": fields.String,
    "icon": fields.String,
    "icon_background": fields.String,
    "icon_url": AppIconUrlField,
    "model_config": fields.Nested(model_config_partial_fields, attribute="app_model_config", allow_null=True),
    "workflow": fields.Nested(workflow_partial_fields, allow_null=True),
    "use_icon_as_answer_icon": fields.Boolean,
    "created_by": fields.String,
    "created_at": TimestampField,
    "updated_by": fields.String,
    "updated_at": TimestampField,
    "tags": fields.List(fields.Nested(tag_fields)),
}


app_pagination_fields = {
    "page": fields.Integer,
    "limit": fields.Integer(attribute="per_page"),
    "total": fields.Integer,
    "has_more": fields.Boolean(attribute="has_next"),
    "data": fields.List(fields.Nested(app_partial_fields), attribute="items"),
}

template_fields = {
    "name": fields.String,
    "icon": fields.String,
    "icon_background": fields.String,
    "description": fields.String,
    "mode": fields.String,
    "model_config": fields.Nested(model_config_fields),
}

template_list_fields = {
    "data": fields.List(fields.Nested(template_fields)),
}

site_fields = {
    "access_token": fields.String(attribute="code"),
    "code": fields.String,
    "title": fields.String,
    "icon_type": fields.String,
    "icon": fields.String,
    "icon_background": fields.String,
    "icon_url": AppIconUrlField,
    "description": fields.String,
    "default_language": fields.String,
    "chat_color_theme": fields.String,
    "chat_color_theme_inverted": fields.Boolean,
    "customize_domain": fields.String,
    "copyright": fields.String,
    "privacy_policy": fields.String,
    "custom_disclaimer": fields.String,
    "customize_token_strategy": fields.String,
    "prompt_public": fields.Boolean,
    "app_base_url": fields.String,
    "show_workflow_steps": fields.Boolean,
    "use_icon_as_answer_icon": fields.Boolean,
    "created_by": fields.String,
    "created_at": TimestampField,
    "updated_by": fields.String,
    "updated_at": TimestampField,
}

deleted_tool_fields = {
    "type": fields.String,
    "tool_name": fields.String,
    "provider_id": fields.String,
}

app_detail_fields_with_site = {
    "id": fields.String,
    "name": fields.String,
    "description": fields.String,
    "mode": fields.String(attribute="mode_compatible_with_agent"),
    "icon_type": fields.String,
    "icon": fields.String,
    "icon_background": fields.String,
    "icon_url": AppIconUrlField,
    "enable_site": fields.Boolean,
    "enable_api": fields.Boolean,
    "model_config": fields.Nested(model_config_fields, attribute="app_model_config", allow_null=True),
    "workflow": fields.Nested(workflow_partial_fields, allow_null=True),
    "site": fields.Nested(site_fields),
    "api_base_url": fields.String,
    "use_icon_as_answer_icon": fields.Boolean,
    "created_by": fields.String,
    "created_at": TimestampField,
    "updated_by": fields.String,
    "updated_at": TimestampField,
    "deleted_tools": fields.List(fields.Nested(deleted_tool_fields)),
}


app_site_fields = {
    "app_id": fields.String,
    "access_token": fields.String(attribute="code"),
    "code": fields.String,
    "title": fields.String,
    "icon": fields.String,
    "icon_background": fields.String,
    "description": fields.String,
    "default_language": fields.String,
    "customize_domain": fields.String,
    "copyright": fields.String,
    "privacy_policy": fields.String,
    "custom_disclaimer": fields.String,
    "customize_token_strategy": fields.String,
    "prompt_public": fields.Boolean,
    "show_workflow_steps": fields.Boolean,
    "use_icon_as_answer_icon": fields.Boolean,
}

<<<<<<< HEAD
leaked_dependency_fields = {"type": fields.String, "value": fields.Raw}
=======
leaked_dependency_fields = {"type": fields.String, "value": fields.Raw, "current_identifier": fields.String}
>>>>>>> 363c46ac

app_import_fields = {
    "id": fields.String,
    "status": fields.String,
    "app_id": fields.String,
    "current_dsl_version": fields.String,
    "imported_dsl_version": fields.String,
    "error": fields.String,
}

app_import_check_dependencies_fields = {
    "leaked_dependencies": fields.List(fields.Nested(leaked_dependency_fields)),
}<|MERGE_RESOLUTION|>--- conflicted
+++ resolved
@@ -198,11 +198,7 @@
     "use_icon_as_answer_icon": fields.Boolean,
 }
 
-<<<<<<< HEAD
-leaked_dependency_fields = {"type": fields.String, "value": fields.Raw}
-=======
 leaked_dependency_fields = {"type": fields.String, "value": fields.Raw, "current_identifier": fields.String}
->>>>>>> 363c46ac
 
 app_import_fields = {
     "id": fields.String,
